--- conflicted
+++ resolved
@@ -104,7 +104,7 @@
         path: &[&str],
     ) -> Result<&mut MatcherConfig, MatcherError> {
         self.get_mut_node_by_path(path).ok_or_else(|| MatcherError::ConfigurationError {
-            message: format!("Couldn't find a node at this path: {:?}", path),
+            message: format!("Node in this path does not exist: {:?}", path),
         })
     }
 
@@ -825,11 +825,7 @@
         assert_eq!(
             result_not_existing.err(),
             Some(MatcherError::ConfigurationError {
-<<<<<<< HEAD
-                message: format!("Couldn't find a node at this path: [\"root\", \"filter3\"]"),
-=======
                 message: format!("Node in this path does not exist: [\"root\", \"filter3\"]"),
->>>>>>> 060f4c32
             })
         );
         assert!(result_ruleset.is_err());
@@ -1030,11 +1026,7 @@
             result_not_existing.err(),
             Some(MatcherError::ConfigurationError {
                 message: format!(
-<<<<<<< HEAD
-                    "Couldn't find a node at this path: [\"root\", \"filter3\", \"new_filter\"]"
-=======
                     "Node in this path does not exist: [\"root\", \"filter3\", \"new_filter\"]"
->>>>>>> 060f4c32
                 ),
             })
         );
@@ -1284,11 +1276,7 @@
         assert_eq!(
             result_parent_not_existing.err(),
             Some(MatcherError::ConfigurationError {
-<<<<<<< HEAD
-                message: "Couldn't find a node at this path: [\"root\", \"filter3\"]".to_string(),
-=======
                 message: "Node in this path does not exist: [\"root\", \"filter3\"]".to_string(),
->>>>>>> 060f4c32
             })
         );
         assert!(result_child_not_existing.is_err());
@@ -1409,11 +1397,7 @@
         assert_eq!(
             result.err(),
             Some(MatcherError::ConfigurationError {
-<<<<<<< HEAD
-                message: "Couldn't find a node at this path: [\"root\", \"ruleset2\"]".to_string(),
-=======
                 message: "Node in this path does not exist: [\"root\", \"ruleset2\"]".to_string(),
->>>>>>> 060f4c32
             })
         );
     }
