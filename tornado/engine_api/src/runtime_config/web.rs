--- conflicted
+++ resolved
@@ -19,7 +19,6 @@
     web::scope(RUNTIME_CONFIG_ENDPOINT_V1_BASE)
         .app_data(Data::new(data))
         .service(
-<<<<<<< HEAD
             web::resource("/logger/level")
                 .route(web::post().to(set_current_logger_level::<A>)),
         )
@@ -36,14 +35,7 @@
         )
         .service(
             SET_STDOUT_PRIORITY_CONFIG_REST.to(set_stdout_priority_config::<A>)
-=======
-            web::resource("/logger/level").route(web::post().to(set_current_logger_level::<A>)),
->>>>>>> 58e44bcd
-        )
-        .service(web::resource("/logger/stdout").route(web::post().to(set_stdout::<A>)))
-        .service(web::resource("/logger/apm").route(web::post().to(set_apm::<A>)))
-        .service(SET_APM_PRIORITY_CONFIG_REST.handle(set_apm_priority_config::<A>))
-        .service(SET_STDOUT_PRIORITY_CONFIG_REST.handle(set_stdout_priority_config::<A>))
+        )
         .service(
             web::resource("/logger").route(web::get().to(get_current_logger_configuration::<A>)),
         )
