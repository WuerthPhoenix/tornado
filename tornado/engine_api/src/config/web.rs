use crate::config::api::{ConfigApi, ConfigApiHandler};
use crate::config::convert::{
    dto_into_matcher_config, matcher_config_draft_into_dto, matcher_config_into_dto,
};
use crate::model::{ApiData, ApiDataV2};
use actix_web::web::{Data, Json, Path};
use actix_web::{web, HttpRequest, Scope};
use log::*;
use serde::Deserialize;
use tornado_engine_api_dto::common::Id;
use tornado_engine_api_dto::config::{
    MatcherConfigDraftDto, MatcherConfigDto, ProcessingTreeNodeConfigDto,
    ProcessingTreeNodeDetailsDto, RuleDto, TreeInfoDto,
};
use tornado_engine_matcher::config::{MatcherConfigEditor, MatcherConfigReader};

pub fn build_config_endpoints<
    A: ConfigApiHandler + 'static,
    CM: MatcherConfigReader + MatcherConfigEditor + 'static,
>(
    data: ApiData<ConfigApi<A, CM>>,
) -> Scope {
    web::scope("/v1_beta/config")
        .app_data(Data::new(data))
        .service(web::resource("/current").route(web::get().to(get_current_configuration::<A, CM>)))
        .service(
            web::resource("/drafts")
                .route(web::get().to(get_drafts::<A, CM>))
                .route(web::post().to(create_draft::<A, CM>)),
        )
        .service(
            web::resource("/drafts/{draft_id}")
                .route(web::get().to(get_draft::<A, CM>))
                .route(web::put().to(update_draft::<A, CM>))
                .route(web::delete().to(delete_draft::<A, CM>)),
        )
        .service(
            web::resource("/drafts/{draft_id}/deploy").route(web::post().to(deploy_draft::<A, CM>)),
        )
        .service(
            web::resource("/drafts/{draft_id}/take_over")
                .route(web::post().to(draft_take_over::<A, CM>)),
        )
}

pub fn build_config_v2_endpoints<
    A: ConfigApiHandler + 'static,
    CM: MatcherConfigReader + MatcherConfigEditor + 'static,
>(
    data: ApiDataV2<ConfigApi<A, CM>>,
) -> Scope {
    web::scope("/config").app_data(Data::new(data))
        .service(
            web::scope("/active")
                .service(
                    web::resource("/tree/children/{param_auth}")
                        .route(web::get().to(get_current_tree_node::<A, CM>)),
                )
                .service(
                    web::resource("/tree/children/{param_auth}/{node_path}")
                        .route(web::get().to(get_current_tree_node_with_node_path::<A, CM>)),
                )
                .service(
                    web::resource("/tree/details/{param_auth}/{node_path}")
                        .route(web::get().to(get_current_tree_node_details::<A, CM>)),
                )
                .service(
                    web::resource("/tree/info/{param_auth}")
                        .route(web::get().to(get_current_tree_info::<A, CM>)),
                )
                .service(
                    web::resource("/rule/details/{param_auth}/{ruleset_path}/{rule_name}")
                        .route(web::get().to(get_current_rule_details::<A, CM>)),
            )
        )
        .service(
            web::scope("/draft")
            .service(
                web::resource("/tree/children/{param_auth}/{draft_id}")
                    .route(web::get().to(get_draft_tree_node::<A, CM>)),
            )
            .service(
                web::resource("/tree/children/{param_auth}/{draft_id}/{node_path}")
                    .route(web::get().to(get_draft_tree_node_with_node_path::<A, CM>)),
                )
        )
        .service(
            web::resource("/drafts/{param_auth}")
                .route(web::get().to(get_drafts_by_tenant::<A, CM>))
                .route(web::post().to(create_draft_in_tenant::<A, CM>))
        )
        .service(
            web::resource("/drafts/{param_auth}/{draft_id}")
                .route(web::delete().to(delete_draft_in_tenant::<A, CM>)),
        )
        .service(
            web::resource("/drafts/{param_auth}/{draft_id}/deploy")
                .route(web::post().to(deploy_draft_for_tenant::<A, CM>)),
        )
        .service(
            web::resource("/drafts/{param_auth}/{draft_id}/takeover")
                .route(web::post().to(draft_take_over_for_tenant::<A, CM>)),
        )
}

#[derive(Deserialize)]
struct AuthAndNodePath {
    param_auth: String,
    node_path: String,
}

#[derive(Deserialize)]
struct RuleDetailsParams {
    param_auth: String,
    ruleset_path: String,
    rule_name: String,
}

<<<<<<< HEAD
async fn get_current_tree_node<
=======
#[derive(Deserialize)]
struct DraftPath {
    param_auth: String,
    draft_id: String,
}

async fn get_tree_node<
>>>>>>> 4a9fd5f8
    A: ConfigApiHandler + 'static,
    CM: MatcherConfigReader + MatcherConfigEditor + 'static,
>(
    req: HttpRequest,
    data: Data<ApiDataV2<ConfigApi<A, CM>>>,
    param_auth: Path<String>,
) -> actix_web::Result<Json<Vec<ProcessingTreeNodeConfigDto>>> {
    debug!("HttpRequest method [{}] path [{}]", req.method(), req.path());
    let auth_ctx = data.auth.auth_from_request(&req, &param_auth)?;

    let result = data.api.get_current_config_processing_tree_nodes_by_path(auth_ctx, None).await?;
    Ok(Json(result))
}

async fn get_current_tree_node_with_node_path<
    A: ConfigApiHandler + 'static,
    CM: MatcherConfigReader + MatcherConfigEditor + 'static,
>(
    req: HttpRequest,
    endpoint_params: Path<AuthAndNodePath>,
    data: Data<ApiDataV2<ConfigApi<A, CM>>>,
) -> actix_web::Result<Json<Vec<ProcessingTreeNodeConfigDto>>> {
    debug!("HttpRequest method [{}] path [{}]", req.method(), req.path());
    let auth_ctx = data.auth.auth_from_request(&req, &endpoint_params.param_auth)?;
    let result = data
        .api
        .get_current_config_processing_tree_nodes_by_path(
            auth_ctx,
            Some(&endpoint_params.node_path),
        )
        .await?;
    Ok(Json(result))
}

async fn get_current_tree_node_details<
    A: ConfigApiHandler + 'static,
    CM: MatcherConfigReader + MatcherConfigEditor + 'static,
>(
    req: HttpRequest,
    endpoint_params: Path<AuthAndNodePath>,
    data: Data<ApiDataV2<ConfigApi<A, CM>>>,
) -> actix_web::Result<Json<ProcessingTreeNodeDetailsDto>> {
    debug!("HttpRequest method [{}] path [{}]", req.method(), req.path());
    let auth_ctx = data.auth.auth_from_request(&req, &endpoint_params.param_auth)?;
    let result = data
        .api
        .get_current_config_node_details_by_path(auth_ctx, &endpoint_params.node_path)
        .await?;
    Ok(Json(result))
}

async fn get_current_tree_info<
    A: ConfigApiHandler + 'static,
    CM: MatcherConfigReader + MatcherConfigEditor + 'static,
>(
    req: HttpRequest,
    endpoint_params: Path<String>,
    data: Data<ApiDataV2<ConfigApi<A, CM>>>,
) -> actix_web::Result<Json<TreeInfoDto>> {
    debug!("HttpRequest method [{}] path [{}]", req.method(), req.path());
    let auth_ctx = data.auth.auth_from_request(&req, &endpoint_params)?;
    let result = data.api.get_authorized_tree_info(&auth_ctx).await?;
    Ok(Json(result))
}

async fn get_current_rule_details<
    A: ConfigApiHandler + 'static,
    CM: MatcherConfigReader + MatcherConfigEditor + 'static,
>(
    req: HttpRequest,
    endpoint_params: Path<RuleDetailsParams>,
    data: Data<ApiDataV2<ConfigApi<A, CM>>>,
) -> actix_web::Result<Json<RuleDto>> {
    debug!("HttpRequest method [{}] path [{}]", req.method(), req.path());
    let auth_ctx = data.auth.auth_from_request(&req, &endpoint_params.param_auth)?;
    let result = data
        .api
        .get_rule_details(&auth_ctx, &endpoint_params.ruleset_path, &endpoint_params.rule_name)
        .await?;
    Ok(Json(result))
}

async fn get_draft_tree_node<
    A: ConfigApiHandler + 'static,
    CM: MatcherConfigReader + MatcherConfigEditor + 'static,
>(
    req: HttpRequest,
    data: Data<ApiDataV2<ConfigApi<A, CM>>>,
    param_auth: Path<String>,
    draft_id: Path<String>
) -> actix_web::Result<Json<Vec<ProcessingTreeNodeConfigDto>>> {
    debug!("HttpRequest method [{}] path [{}]", req.method(), req.path());
    let auth_ctx = data.auth.auth_from_request(&req, &param_auth)?;

    let result = data.api.get_draft_config_processing_tree_nodes_by_path(auth_ctx, &draft_id.into_inner(), None).await?;
    Ok(Json(result))
}

async fn get_draft_tree_node_with_node_path<
    A: ConfigApiHandler + 'static,
    CM: MatcherConfigReader + MatcherConfigEditor + 'static,
>(
    req: HttpRequest,
    endpoint_params: Path<AuthAndNodePath>,
    data: Data<ApiDataV2<ConfigApi<A, CM>>>,
) -> actix_web::Result<Json<Vec<ProcessingTreeNodeConfigDto>>> {
    debug!("HttpRequest method [{}] path [{}]", req.method(), req.path());
    let auth_ctx = data.auth.auth_from_request(&req, &endpoint_params.param_auth)?;
    let result = data
        .api
        .get_current_config_processing_tree_nodes_by_path(
            auth_ctx,
            Some(&endpoint_params.node_path),
        )
        .await?;
    Ok(Json(result))
}

async fn get_current_configuration<
    A: ConfigApiHandler + 'static,
    CM: MatcherConfigReader + MatcherConfigEditor + 'static,
>(
    req: HttpRequest,
    data: Data<ApiData<ConfigApi<A, CM>>>,
) -> actix_web::Result<Json<MatcherConfigDto>> {
    debug!("HttpRequest method [{}] path [{}]", req.method(), req.path());
    let auth_ctx = data.auth.auth_from_request(&req)?;
    let result = data.api.get_current_configuration(auth_ctx).await?;
    let matcher_config_dto = matcher_config_into_dto(result)?;
    Ok(Json(matcher_config_dto))
}

async fn get_drafts<
    A: ConfigApiHandler + 'static,
    CM: MatcherConfigReader + MatcherConfigEditor + 'static,
>(
    req: HttpRequest,
    data: Data<ApiData<ConfigApi<A, CM>>>,
) -> actix_web::Result<Json<Vec<String>>> {
    debug!("HttpRequest method [{}] path [{}]", req.method(), req.path());
    let auth_ctx = data.auth.auth_from_request(&req)?;
    let result = data.api.get_drafts(auth_ctx).await?;
    Ok(Json(result))
}

async fn get_drafts_by_tenant<
    A: ConfigApiHandler + 'static,
    CM: MatcherConfigReader + MatcherConfigEditor + 'static,
>(
    req: HttpRequest,
    param_auth: Path<String>,
    data: Data<ApiDataV2<ConfigApi<A, CM>>>,
) -> actix_web::Result<Json<Vec<String>>> {
    debug!("HttpRequest method [{}] path [{}]", req.method(), req.path());
    let auth_ctx = data.auth.auth_from_request(&req, &param_auth)?;
    let result = data.api.get_drafts_by_tenant(&auth_ctx).await?;
    Ok(Json(result))
}

async fn get_draft<
    A: ConfigApiHandler + 'static,
    CM: MatcherConfigReader + MatcherConfigEditor + 'static,
>(
    req: HttpRequest,
    draft_id: Path<String>,
    data: Data<ApiData<ConfigApi<A, CM>>>,
) -> actix_web::Result<Json<MatcherConfigDraftDto>> {
    debug!("HttpRequest method [{}] path [{}]", req.method(), req.path());
    let auth_ctx = data.auth.auth_from_request(&req)?;
    let result = data.api.get_draft(auth_ctx, &draft_id.into_inner()).await?;
    let matcher_config_dto = matcher_config_draft_into_dto(result)?;
    Ok(Json(matcher_config_dto))
}

async fn create_draft<
    A: ConfigApiHandler + 'static,
    CM: MatcherConfigReader + MatcherConfigEditor + 'static,
>(
    req: HttpRequest,
    data: Data<ApiData<ConfigApi<A, CM>>>,
) -> actix_web::Result<Json<Id<String>>> {
    debug!("HttpRequest method [{}] path [{}]", req.method(), req.path());
    let auth_ctx = data.auth.auth_from_request(&req)?;
    let result = data.api.create_draft(auth_ctx).await?;
    Ok(Json(result))
}

async fn create_draft_in_tenant<
    A: ConfigApiHandler + 'static,
    CM: MatcherConfigReader + MatcherConfigEditor + 'static,
>(
    req: HttpRequest,
    param_auth: Path<String>,
    data: Data<ApiDataV2<ConfigApi<A, CM>>>,
) -> actix_web::Result<Json<Id<String>>> {
    debug!("HttpRequest method [{}] path [{}]", req.method(), req.path());
    let auth_ctx = data.auth.auth_from_request(&req, &param_auth)?;
    let result = data.api.create_draft_in_tenant(&auth_ctx).await?;
    Ok(Json(result))
}

async fn update_draft<
    A: ConfigApiHandler + 'static,
    CM: MatcherConfigReader + MatcherConfigEditor + 'static,
>(
    req: HttpRequest,
    draft_id: Path<String>,
    body: Json<MatcherConfigDto>,
    data: Data<ApiData<ConfigApi<A, CM>>>,
) -> actix_web::Result<Json<()>> {
    debug!("HttpRequest method [{}] path [{}]", req.method(), req.path());
    let auth_ctx = data.auth.auth_from_request(&req)?;
    let config = dto_into_matcher_config(body.into_inner())?;
    data.api.update_draft(auth_ctx, &draft_id.into_inner(), config).await?;
    Ok(Json(()))
}

async fn delete_draft<
    A: ConfigApiHandler + 'static,
    CM: MatcherConfigReader + MatcherConfigEditor + 'static,
>(
    req: HttpRequest,
    draft_id: Path<String>,
    data: Data<ApiData<ConfigApi<A, CM>>>,
) -> actix_web::Result<Json<()>> {
    debug!("HttpRequest method [{}] path [{}]", req.method(), req.path());
    let auth_ctx = data.auth.auth_from_request(&req)?;
    data.api.delete_draft(auth_ctx, &draft_id.into_inner()).await?;
    Ok(Json(()))
}

async fn delete_draft_in_tenant<
    A: ConfigApiHandler + 'static,
    CM: MatcherConfigReader + MatcherConfigEditor + 'static,
>(
    req: HttpRequest,
    path: Path<DraftPath>,
    data: Data<ApiDataV2<ConfigApi<A, CM>>>,
) -> actix_web::Result<Json<()>> {
    debug!("HttpRequest method [{}] path [{}]", req.method(), req.path());
    let auth_ctx = data.auth.auth_from_request(&req, &path.param_auth)?;
    data.api.delete_draft_in_tenant(&auth_ctx, &path.draft_id).await?;
    Ok(Json(()))
}

async fn deploy_draft<
    A: ConfigApiHandler + 'static,
    CM: MatcherConfigReader + MatcherConfigEditor + 'static,
>(
    req: HttpRequest,
    draft_id: Path<String>,
    data: Data<ApiData<ConfigApi<A, CM>>>,
) -> actix_web::Result<Json<MatcherConfigDto>> {
    debug!("HttpRequest method [{}] path [{}]", req.method(), req.path());
    let auth_ctx = data.auth.auth_from_request(&req)?;
    let result = data.api.deploy_draft(auth_ctx, &draft_id.into_inner()).await?;
    let matcher_config_dto = matcher_config_into_dto(result)?;
    Ok(Json(matcher_config_dto))
}

async fn deploy_draft_for_tenant<
    A: ConfigApiHandler + 'static,
    CM: MatcherConfigReader + MatcherConfigEditor + 'static,
>(
    req: HttpRequest,
    path: Path<DraftPath>,
    data: Data<ApiDataV2<ConfigApi<A, CM>>>,
) -> actix_web::Result<Json<MatcherConfigDto>> {
    debug!("HttpRequest method [{}] path [{}]", req.method(), req.path());
    let auth_ctx = data.auth.auth_from_request(&req, &path.param_auth)?;
    let result = data.api.deploy_draft_for_tenant(&auth_ctx, &path.draft_id).await?;
    let matcher_config_dto = matcher_config_into_dto(result)?;
    Ok(Json(matcher_config_dto))
}

async fn draft_take_over<
    A: ConfigApiHandler + 'static,
    CM: MatcherConfigReader + MatcherConfigEditor + 'static,
>(
    req: HttpRequest,
    draft_id: Path<String>,
    data: Data<ApiData<ConfigApi<A, CM>>>,
) -> actix_web::Result<Json<()>> {
    debug!("HttpRequest method [{}] path [{}]", req.method(), req.path());
    let auth_ctx = data.auth.auth_from_request(&req)?;
    data.api.draft_take_over(auth_ctx, &draft_id.into_inner()).await?;
    Ok(Json(()))
}


async fn draft_take_over_for_tenant<
    A: ConfigApiHandler + 'static,
    CM: MatcherConfigReader + MatcherConfigEditor + 'static,
>(
    req: HttpRequest,
    path: Path<DraftPath>,
    data: Data<ApiDataV2<ConfigApi<A, CM>>>,
) -> actix_web::Result<Json<()>> {
    debug!("HttpRequest method [{}] path [{}]", req.method(), req.path());
    let auth_ctx = data.auth.auth_from_request(&req, &path.param_auth)?;
    data.api.draft_take_over_for_tenant(&auth_ctx, &path.draft_id).await?;
    Ok(Json(()))
}

#[cfg(test)]
mod test {
    use super::*;
    use crate::auth::auth_v2::test::test_auth_service_v2;
    use crate::auth::auth_v2::AuthServiceV2;
    use crate::auth::test::test_auth_service;
    use crate::auth::AuthService;
    use crate::error::ApiError;
    use actix_web::{
        http::{header, StatusCode},
        test, App,
    };
    use async_trait::async_trait;
    use std::collections::HashMap;
    use std::sync::Arc;
    use tornado_engine_api_dto::auth::Auth;
    use tornado_engine_api_dto::auth_v2::{AuthHeaderV2, Authorization};
    use tornado_engine_api_dto::config::{FilterDto, ConstraintDto};
    use tornado_engine_matcher::config::filter::Filter;
    use tornado_engine_matcher::config::rule::{Constraint, Rule};
    use tornado_engine_matcher::config::{
        Defaultable, MatcherConfig, MatcherConfigDraft, MatcherConfigDraftData,
    };
    use tornado_engine_matcher::error::MatcherError;

    struct ConfigManager {}

    #[async_trait::async_trait(?Send)]
    impl MatcherConfigReader for ConfigManager {
        async fn get_config(&self) -> Result<MatcherConfig, MatcherError> {
            Ok(MatcherConfig::Filter {
                name: "root".to_owned(),
                filter: Filter {
                    description: "".to_string(),
                    filter: Defaultable::Default {},
                    active: false,
                },
                nodes: vec![
                    MatcherConfig::Filter {
                        name: "child_1".to_owned(),
                        filter: Filter {
                            description: "".to_string(),
                            filter: Defaultable::Default {},
                            active: false,
                        },
                        nodes: vec![],
                    },
                    MatcherConfig::Ruleset {
                        name: "child_2".to_owned(),
                        rules: vec![Rule {
                            name: "rule_1".to_string(),
                            description: "Rule 1 description".to_string(),
                            do_continue: false,
                            active: true,
                            constraint: Constraint {
                                where_operator: None,
                                with: Default::default(),
                            },
                            actions: vec![],
                        }],
                    },
                ],
            })
        }
    }

    #[async_trait::async_trait(?Send)]
    impl MatcherConfigEditor for ConfigManager {
        async fn get_drafts(&self) -> Result<Vec<String>, MatcherError> {
            Ok(vec![])
        }

        async fn get_draft(&self, draft_id: &str) -> Result<MatcherConfigDraft, MatcherError> {
            Ok(MatcherConfigDraft {
                data: MatcherConfigDraftData {
                    user: "user".to_owned(),
                    draft_id: draft_id.to_owned(),
                    created_ts_ms: 0,
                    updated_ts_ms: 0,
                },
                config: MatcherConfig::Ruleset { name: "ruleset".to_owned(), rules: vec![] },
            })
        }

        async fn create_draft(&self, _user: String) -> Result<String, MatcherError> {
            Ok("".to_string())
        }

        async fn update_draft(
            &self,
            _draft_id: &str,
            _user: String,
            _config: &MatcherConfig,
        ) -> Result<(), MatcherError> {
            unimplemented!()
        }

        async fn deploy_draft(&self, _draft_id: &str) -> Result<MatcherConfig, MatcherError> {
            Ok(MatcherConfig::Ruleset { name: "ruleset_new".to_owned(), rules: vec![] })
        }

        async fn delete_draft(&self, _draft_id: &str) -> Result<(), MatcherError> {
            Ok(())
        }

        async fn draft_take_over(
            &self,
            _draft_id: &str,
            _user: String,
        ) -> Result<(), MatcherError> {
            Ok(())
        }

        async fn deploy_config(
            &self,
            _config: &MatcherConfig,
        ) -> Result<MatcherConfig, MatcherError> {
            unimplemented!()
        }
    }

    struct TestApiHandler {}

    #[async_trait(?Send)]
    impl ConfigApiHandler for TestApiHandler {
        async fn reload_configuration(&self) -> Result<MatcherConfig, ApiError> {
            Ok(MatcherConfig::Ruleset { name: "ruleset_new".to_owned(), rules: vec![] })
        }
    }

    #[actix_rt::test]
    async fn current_config_should_return_status_code_unauthorized_if_no_token(
    ) -> Result<(), ApiError> {
        // Arrange
        let mut srv = test::init_service(App::new().service(build_config_endpoints(ApiData {
            auth: test_auth_service(),
            api: ConfigApi::new(TestApiHandler {}, Arc::new(ConfigManager {})),
        })))
        .await;

        // Act
        let request = test::TestRequest::get().uri("/v1_beta/config/current").to_request();

        let response = test::call_service(&mut srv, request).await;

        // Assert
        assert_eq!(StatusCode::UNAUTHORIZED, response.status());
        Ok(())
    }

    #[actix_rt::test]
    async fn current_config_should_return_status_code_unauthorized_if_no_view_permission(
    ) -> Result<(), ApiError> {
        // Arrange
        let mut srv = test::init_service(App::new().service(build_config_endpoints(ApiData {
            auth: test_auth_service(),
            api: ConfigApi::new(TestApiHandler {}, Arc::new(ConfigManager {})),
        })))
        .await;

        // Act
        let request = test::TestRequest::get()
            .insert_header((
                header::AUTHORIZATION,
                AuthService::auth_to_token_header(&Auth::new("user", vec![""]))?,
            ))
            .uri("/v1_beta/config/current")
            .to_request();

        let response = test::call_service(&mut srv, request).await;

        // Assert
        assert_eq!(StatusCode::FORBIDDEN, response.status());
        Ok(())
    }

    #[actix_rt::test]
    async fn should_return_status_code_ok() -> Result<(), ApiError> {
        // Arrange
        let mut srv = test::init_service(App::new().service(build_config_endpoints(ApiData {
            auth: test_auth_service(),
            api: ConfigApi::new(TestApiHandler {}, Arc::new(ConfigManager {})),
        })))
        .await;

        // Act
        let request = test::TestRequest::get()
            .insert_header((
                header::AUTHORIZATION,
                AuthService::auth_to_token_header(&Auth::new("user", vec!["edit"]))?,
            ))
            .uri("/v1_beta/config/current")
            .to_request();

        let response = test::call_service(&mut srv, request).await;

        // Assert
        assert_eq!(StatusCode::OK, response.status());
        Ok(())
    }

    #[actix_rt::test]
    async fn should_return_the_matcher_config() -> Result<(), ApiError> {
        // Arrange
        let mut srv = test::init_service(App::new().service(build_config_endpoints(ApiData {
            auth: test_auth_service(),
            api: ConfigApi::new(TestApiHandler {}, Arc::new(ConfigManager {})),
        })))
        .await;

        // Act
        let request = test::TestRequest::get()
            .insert_header((
                header::AUTHORIZATION,
                AuthService::auth_to_token_header(&Auth::new("user", vec!["edit"]))?,
            ))
            .uri("/v1_beta/config/current")
            .to_request();

        // Assert
        let dto: tornado_engine_api_dto::config::MatcherConfigDto =
            test::read_response_json(&mut srv, request).await;

        assert_eq!(
            MatcherConfigDto::Filter {
                name: "root".to_owned(),
                filter: FilterDto { description: "".to_string(), active: false, filter: None },
                nodes: vec![
                    MatcherConfigDto::Filter {
                        name: "child_1".to_owned(),
                        filter: FilterDto { description: "".to_string(), active: false, filter: None },
                        nodes: vec![]
                    },
                    MatcherConfigDto::Ruleset {
                        name: "child_2".to_owned(),
                        rules: vec![RuleDto {
                            name: "rule_1".to_string(),
                            description: "Rule 1 description".to_string(),
                            do_continue: false,
                            active: true,
                            constraint: ConstraintDto {
                                where_operator: None,
                                with: Default::default(),
                            },
                            actions: vec![],
                        }],
                    },
                ]
            },
            dto
        );

        Ok(())
    }

    #[actix_rt::test]
    async fn should_return_the_reloaded_matcher_config() -> Result<(), ApiError> {
        // Arrange
        let mut srv = test::init_service(App::new().service(build_config_endpoints(ApiData {
            auth: test_auth_service(),
            api: ConfigApi::new(TestApiHandler {}, Arc::new(ConfigManager {})),
        })))
        .await;

        // Act
        let request = test::TestRequest::post()
            .insert_header((
                header::AUTHORIZATION,
                AuthService::auth_to_token_header(&Auth::new("user", vec!["edit"]))?,
            ))
            .uri("/v1_beta/config/drafts/1/deploy")
            .to_request();

        // Assert
        let dto: tornado_engine_api_dto::config::MatcherConfigDto =
            test::read_response_json(&mut srv, request).await;

        assert_eq!(
            tornado_engine_api_dto::config::MatcherConfigDto::Ruleset {
                name: "ruleset_new".to_owned(),
                rules: vec![]
            },
            dto
        );

        Ok(())
    }

    #[actix_rt::test]
    async fn should_have_a_draft_take_over_post_endpoint() -> Result<(), ApiError> {
        // Arrange
        let mut srv = test::init_service(App::new().service(build_config_endpoints(ApiData {
            auth: test_auth_service(),
            api: ConfigApi::new(TestApiHandler {}, Arc::new(ConfigManager {})),
        })))
        .await;

        // Act
        let request = test::TestRequest::post()
            .insert_header((
                header::AUTHORIZATION,
                AuthService::auth_to_token_header(&Auth::new("user", vec!["edit"]))?,
            ))
            .uri("/v1_beta/config/drafts/draft123/take_over")
            .to_request();

        let response = test::call_service(&mut srv, request).await;

        // Assert
        assert_eq!(StatusCode::OK, response.status());
        Ok(())
    }

    #[actix_rt::test]
    async fn v2_endpoint_should_have_a_get_drafts_for_tenant_get_endpoint() -> Result<(), ApiError> {
        // Arrange
        let mut srv =
            test::init_service(App::new().service(build_config_v2_endpoints(ApiDataV2 {
                auth: test_auth_service_v2(),
                api: ConfigApi::new(TestApiHandler {}, Arc::new(ConfigManager {})),
            })))
                .await;

        // Act
        let request = test::TestRequest::get()
            .insert_header((
                header::AUTHORIZATION,
                AuthServiceV2::auth_to_token_header(&AuthHeaderV2 {
                    user: "user".to_string(),
                    auths: HashMap::from([(
                        "auth1".to_owned(),
                        Authorization {
                            path: vec!["root".to_owned()],
                            roles: vec!["edit".to_owned()],
                        },
                    )]),
                    preferences: None,
                })?,
            ))
            .uri("/config/drafts/auth1")
            .to_request();

        let response = test::call_service(&mut srv, request).await;

        // Assert
        assert_eq!(StatusCode::OK, response.status());
        Ok(())
    }

    #[actix_rt::test]
    async fn v2_endpoint_should_have_a_create_draft_in_tenant_post_endpoint() -> Result<(), ApiError> {
        // Arrange
        let mut srv =
            test::init_service(App::new().service(build_config_v2_endpoints(ApiDataV2 {
                auth: test_auth_service_v2(),
                api: ConfigApi::new(TestApiHandler {}, Arc::new(ConfigManager {})),
            })))
                .await;

        // Act
        let request = test::TestRequest::post()
            .insert_header((
                header::AUTHORIZATION,
                AuthServiceV2::auth_to_token_header(&AuthHeaderV2 {
                    user: "admin".to_string(),
                    auths: HashMap::from([(
                        "auth1".to_owned(),
                        Authorization {
                            path: vec!["root".to_owned()],
                            roles: vec!["edit".to_owned()],
                        },
                    )]),
                    preferences: None,
                })?,
            ))
            .uri("/config/drafts/auth1")
            .to_request();

        let response = test::call_service(&mut srv, request).await;

        // Assert
        assert_eq!(StatusCode::OK, response.status());
        Ok(())
    }

    #[actix_rt::test]
    async fn v2_endpoint_should_have_a_delete_draft_for_tenant_delete_endpoint() -> Result<(), ApiError> {
        // Arrange
        let mut srv =
            test::init_service(App::new().service(build_config_v2_endpoints(ApiDataV2 {
                auth: test_auth_service_v2(),
                api: ConfigApi::new(TestApiHandler {}, Arc::new(ConfigManager {})),
            })))
                .await;

        // Act
        let request = test::TestRequest::delete()
            .insert_header((
                header::AUTHORIZATION,
                AuthServiceV2::auth_to_token_header(&AuthHeaderV2 {
                    user: "user".to_string(),
                    auths: HashMap::from([(
                        "auth1".to_owned(),
                        Authorization {
                            path: vec!["root".to_owned()],
                            roles: vec!["edit".to_owned()],
                        },
                    )]),
                    preferences: None,
                })?,
            ))
            .uri("/config/drafts/auth1/draft123")
            .to_request();

        let response = test::call_service(&mut srv, request).await;

        // Assert
        assert_eq!(StatusCode::OK, response.status());
        Ok(())
    }

    #[actix_rt::test]
    async fn v2_endpoint_should_have_a_deploy_draft_for_tenant_post_endpoint() -> Result<(), ApiError> {
        // Arrange
        let mut srv =
            test::init_service(App::new().service(build_config_v2_endpoints(ApiDataV2 {
                auth: test_auth_service_v2(),
                api: ConfigApi::new(TestApiHandler {}, Arc::new(ConfigManager {})),
            })))
                .await;

        // Act
        let request = test::TestRequest::post()
            .insert_header((
                header::AUTHORIZATION,
                AuthServiceV2::auth_to_token_header(&AuthHeaderV2 {
                    user: "user".to_string(),
                    auths: HashMap::from([(
                        "auth1".to_owned(),
                        Authorization {
                            path: vec!["root".to_owned()],
                            roles: vec!["edit".to_owned()],
                        },
                    )]),
                    preferences: None,
                })?,
            ))
            .uri("/config/drafts/auth1/draft123/deploy")
            .to_request();

        let response = test::call_service(&mut srv, request).await;

        // Assert
        assert_eq!(StatusCode::OK, response.status());
        Ok(())
    }

    #[actix_rt::test]
    async fn v2_endpoint_should_have_a_draft_take_over_for_tenant_post_endpoint() -> Result<(), ApiError> {
        // Arrange
        let mut srv =
            test::init_service(App::new().service(build_config_v2_endpoints(ApiDataV2 {
                auth: test_auth_service_v2(),
                api: ConfigApi::new(TestApiHandler {}, Arc::new(ConfigManager {})),
            })))
                .await;

        // Act
        let request = test::TestRequest::post()
            .insert_header((
                header::AUTHORIZATION,
                AuthServiceV2::auth_to_token_header(&AuthHeaderV2 {
                    user: "admin".to_string(),
                    auths: HashMap::from([(
                        "auth1".to_owned(),
                        Authorization {
                            path: vec!["root".to_owned()],
                            roles: vec!["edit".to_owned()],
                        },
                    )]),
                    preferences: None,
                })?,
            ))
            .uri("/config/drafts/auth1/draft123/takeover")
            .to_request();

        let response = test::call_service(&mut srv, request).await;

        // Assert
        assert_eq!(StatusCode::OK, response.status());
        Ok(())
    }

    #[actix_rt::test]
    async fn v2_endpoint_get_children_should_return_status_code_ok() -> Result<(), ApiError> {
        // Arrange
        let mut srv =
            test::init_service(App::new().service(build_config_v2_endpoints(ApiDataV2 {
                auth: test_auth_service_v2(),
                api: ConfigApi::new(TestApiHandler {}, Arc::new(ConfigManager {})),
            })))
            .await;

        // Act
        let request = test::TestRequest::get()
            .insert_header((
                header::AUTHORIZATION,
                AuthServiceV2::auth_to_token_header(&AuthHeaderV2 {
                    user: "admin".to_string(),
                    auths: HashMap::from([(
                        "auth1".to_owned(),
                        Authorization {
                            path: vec!["root".to_owned()],
                            roles: vec!["view".to_owned()],
                        },
                    )]),
                    preferences: None,
                })?,
            ))
            .uri("/config/active/tree/children/auth1")
            .to_request();

        let response = test::call_service(&mut srv, request).await;

        // Assert
        assert_eq!(StatusCode::OK, response.status());
        Ok(())
    }

    #[actix_rt::test]
    async fn v2_endpoint_get_children_by_node_path_should_return_status_code_ok(
    ) -> Result<(), ApiError> {
        // Arrange
        let mut srv =
            test::init_service(App::new().service(build_config_v2_endpoints(ApiDataV2 {
                auth: test_auth_service_v2(),
                api: ConfigApi::new(TestApiHandler {}, Arc::new(ConfigManager {})),
            })))
            .await;

        // Act
        let request = test::TestRequest::get()
            .insert_header((
                header::AUTHORIZATION,
                AuthServiceV2::auth_to_token_header(&AuthHeaderV2 {
                    user: "admin".to_string(),
                    auths: HashMap::from([(
                        "auth1".to_owned(),
                        Authorization {
                            path: vec!["root".to_owned()],
                            roles: vec!["view".to_owned(), "edit".to_owned()],
                        },
                    )]),
                    preferences: None,
                })?,
            ))
            .uri("/config/active/tree/children/auth1/root")
            .to_request();

        let response = test::call_service(&mut srv, request).await;

        // Assert
        assert_eq!(StatusCode::OK, response.status());
        Ok(())
    }

    #[actix_rt::test]
    async fn v2_endpoint_get_details_by_node_path_should_return_status_code_ok(
    ) -> Result<(), ApiError> {
        // Arrange
        let mut srv =
            test::init_service(App::new().service(build_config_v2_endpoints(ApiDataV2 {
                auth: test_auth_service_v2(),
                api: ConfigApi::new(TestApiHandler {}, Arc::new(ConfigManager {})),
            })))
            .await;

        // Act
        let request = test::TestRequest::get()
            .insert_header((
                header::AUTHORIZATION,
                AuthServiceV2::auth_to_token_header(&AuthHeaderV2 {
                    user: "admin".to_string(),
                    auths: HashMap::from([(
                        "auth1".to_owned(),
                        Authorization {
                            path: vec!["root".to_owned(), "child_1".to_owned()],
                            roles: vec!["view".to_owned()],
                        },
                    )]),
                    preferences: None,
                })?,
            ))
            .uri("/config/active/tree/details/auth1/child_1")
            .to_request();

        let response = test::call_service(&mut srv, request).await;

        // Assert
        assert_eq!(StatusCode::OK, response.status());
        Ok(())
    }

    #[actix_rt::test]
    async fn v2_endpoint_get_rule_details_by_ruleset_path_should_return_status_code_ok(
    ) -> Result<(), ApiError> {
        // Arrange
        let mut srv =
            test::init_service(App::new().service(build_config_v2_endpoints(ApiDataV2 {
                auth: test_auth_service_v2(),
                api: ConfigApi::new(TestApiHandler {}, Arc::new(ConfigManager {})),
            })))
            .await;

        // Act
        let request = test::TestRequest::get()
            .insert_header((
                header::AUTHORIZATION,
                AuthServiceV2::auth_to_token_header(&AuthHeaderV2 {
                    user: "admin".to_string(),
                    auths: HashMap::from([(
                        "auth1".to_owned(),
                        Authorization {
                            path: vec!["root".to_owned(), "child_2".to_owned()],
                            roles: vec!["view".to_owned()],
                        },
                    )]),
                    preferences: None,
                })?,
            ))
            .uri("/config/active/rule/details/auth1/child_2/rule_1")
            .to_request();

        let response = test::call_service(&mut srv, request).await;

        // Assert
        assert_eq!(StatusCode::OK, response.status());
        Ok(())
    }

    #[actix_rt::test]
    async fn v2_endpoint_get_tree_info_return_status_code_ok() -> Result<(), ApiError> {
        // Arrange
        let mut srv =
            test::init_service(App::new().service(build_config_v2_endpoints(ApiDataV2 {
                auth: test_auth_service_v2(),
                api: ConfigApi::new(TestApiHandler {}, Arc::new(ConfigManager {})),
            })))
            .await;

        // Act
        let request = test::TestRequest::get()
            .insert_header((
                header::AUTHORIZATION,
                AuthServiceV2::auth_to_token_header(&AuthHeaderV2 {
                    user: "admin".to_string(),

                    auths: HashMap::from([(
                        "auth1".to_owned(),
                        Authorization {
                            path: vec!["root".to_owned()],
                            roles: vec!["view".to_owned()],
                        },
                    )]),
                    preferences: None,
                })?,
            ))
            .uri("/config/active/tree/info/auth1")
            .to_request();

        let response = test::call_service(&mut srv, request).await;

        // Assert
        assert_eq!(StatusCode::OK, response.status());
        Ok(())
    }
}<|MERGE_RESOLUTION|>--- conflicted
+++ resolved
@@ -116,17 +116,13 @@
     rule_name: String,
 }
 
-<<<<<<< HEAD
-async fn get_current_tree_node<
-=======
 #[derive(Deserialize)]
 struct DraftPath {
     param_auth: String,
     draft_id: String,
 }
 
-async fn get_tree_node<
->>>>>>> 4a9fd5f8
+async fn get_current_tree_node<
     A: ConfigApiHandler + 'static,
     CM: MatcherConfigReader + MatcherConfigEditor + 'static,
 >(
