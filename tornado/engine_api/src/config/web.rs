--- conflicted
+++ resolved
@@ -612,17 +612,10 @@
                 header::AUTHORIZATION,
                 AuthServiceV2::auth_to_token_header(&AuthHeaderV2 {
                     user: "admin".to_string(),
-<<<<<<< HEAD
-                    auths: hashmap! {
-                        "auth1".to_owned() => Authorization {
-                            path: vec!["root".to_owned(), "child_1".to_owned()],
-=======
-
                     auths: HashMap::from([(
                         "auth1".to_owned(),
                         Authorization {
-                            path: vec!["root".to_owned()],
->>>>>>> e159aa74
+                            path: vec!["root".to_owned(), "child_1".to_owned()],
                             roles: vec!["view".to_owned()],
                         },
                     )]),
