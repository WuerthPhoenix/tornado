use crate::auth::auth_v2::AuthContextV2;
use crate::auth::{AuthContext, Permission};
use crate::error::ApiError;
use log::*;
use std::sync::Arc;
use tornado_engine_api_dto::common::Id;
use tornado_engine_api_dto::config::{
    ProcessingTreeNodeConfigDto, ProcessingTreeNodeDetailsDto, TreeInfoDto,
};
use tornado_engine_matcher::config::operation::{matcher_config_filter, NodeFilter};
use tornado_engine_matcher::config::{
    MatcherConfig, MatcherConfigDraft, MatcherConfigEditor, MatcherConfigReader,
};

const NODE_PATH_SEPARATOR: &str = ",";

/// The ApiHandler trait defines the contract that a struct has to respect to
/// be used by the backend.
/// It permits to decouple the backend from a specific implementation.
#[async_trait::async_trait(?Send)]
pub trait ConfigApiHandler: Send + Sync {
    async fn reload_configuration(&self) -> Result<MatcherConfig, ApiError>;
}

pub struct ConfigApi<A: ConfigApiHandler, CM: MatcherConfigReader + MatcherConfigEditor> {
    handler: A,
    config_manager: Arc<CM>,
}

impl<A: ConfigApiHandler, CM: MatcherConfigReader + MatcherConfigEditor> ConfigApi<A, CM> {
    pub fn new(handler: A, config_manager: Arc<CM>) -> Self {
        Self { handler, config_manager }
    }

    /// Returns the current configuration of tornado
    pub async fn get_current_configuration(
        &self,
        auth: AuthContext<'_>,
    ) -> Result<MatcherConfig, ApiError> {
        auth.has_permission(&Permission::ConfigView)?;
        Ok(self.config_manager.get_config().await?)
    }

    /// Returns child processing tree nodes of a node found by a path
    /// of the current configuration of tornado
    pub async fn get_current_config_processing_tree_nodes_by_path(
        &self,
        auth: AuthContextV2<'_>,
        node_path: Option<&str>,
    ) -> Result<Vec<ProcessingTreeNodeConfigDto>, ApiError> {
        auth.has_permission(&Permission::ConfigView)?;
        let relative_node_path: Vec<_> = node_path
            .map(|node_path| node_path.split(NODE_PATH_SEPARATOR).collect())
            .unwrap_or_default();

        self.get_authorized_child_nodes(&auth, relative_node_path).await
    }

    async fn get_authorized_child_nodes(
        &self,
        auth: &AuthContextV2<'_>,
        relative_node_path: Vec<&str>,
    ) -> Result<Vec<ProcessingTreeNodeConfigDto>, ApiError> {
        let filtered_matcher = get_filtered_matcher(self.config_manager.as_ref() , auth).await?;

        let authorized_path =
            auth.auth.authorization.path.iter().map(|s| s as &str).collect::<Vec<_>>();

        // We must remove the last element of the authorized path because node_path starts from
        // the entry point (included) of the authorized tree.
        // It is safe to pop from the authorized path because the MatcherConfig is already filtered.
        let absolute_node_path = pop_authorized_path_and_append_relative_path(
            authorized_path,
            relative_node_path.clone(),
        )?;

        let child_nodes = filtered_matcher
            .get_child_nodes_by_path(absolute_node_path.as_slice())
            .ok_or(ApiError::NodeNotFoundError {
<<<<<<< HEAD
            message: format!("Node for relative path {:?} not found", relative_node_path),
        })?;
        Ok(child_nodes.iter().map(|node| ProcessingTreeNodeConfigDto::from(*node)).collect())
=======
                message: format!("Node for path {:?} not found", absolute_path),
            })?;
        Ok(child_nodes.iter().map(ProcessingTreeNodeConfigDto::from).collect())
    }

    pub async fn get_authorized_tree_info(
        &self,
        auth: &AuthContextV2<'_>,
    ) -> Result<TreeInfoDto, ApiError> {
        auth.has_any_permission(&[&Permission::ConfigView, &Permission::ConfigEdit])?;

        let filtered_matcher = self.get_filtered_matcher(auth).await?;

        let mut absolute_path: Vec<_> =
            auth.auth.authorization.path.iter().map(|s| s as &str).collect();

        // We must remove the last element of the authorized path because the endpoint is expected
        // to return the entry point of the authorized tree, when node_path is empty.
        // It is safe to pop from the authorized path because the MatcherConfig is already filtered.
        if absolute_path.pop().is_none() {
            let message = "The authorized node path cannot be empty.";
            warn!("{}", message);
            return Err(ApiError::InvalidAuthorizedPath { message: message.to_owned() });
        }

        let child_nodes = filtered_matcher
            .get_child_nodes_by_path(absolute_path.as_slice())
            .ok_or(ApiError::NodeNotFoundError {
                message: format!("Node for path {:?} not found", absolute_path),
            })?;

        Ok(Self::fetch_tree_info(child_nodes.as_slice()))
    }

    fn fetch_tree_info(children: &[MatcherConfig]) -> TreeInfoDto {
        children
            .iter()
            .map(|child| match child {
                MatcherConfig::Filter { nodes, .. } => {
                    TreeInfoDto { filters_count: 1, rules_count: 0 } + Self::fetch_tree_info(nodes)
                }
                MatcherConfig::Ruleset { rules, .. } => {
                    TreeInfoDto { filters_count: 0, rules_count: rules.len() }
                }
            })
            .sum()
>>>>>>> c5191bfa
    }

    /// Returns processing tree node details by path
    /// in the current configuration of tornado
    pub async fn get_current_config_node_details_by_path(
        &self,
        auth: AuthContextV2<'_>,
        node_path: &str,
    ) -> Result<ProcessingTreeNodeDetailsDto, ApiError> {
        auth.has_permission(&Permission::ConfigView)?;
        self.get_node_details(&auth, node_path).await
    }

    async fn get_node_details(
        &self,
        auth: &AuthContextV2<'_>,
        relative_node_path: &str,
    ) -> Result<ProcessingTreeNodeDetailsDto, ApiError> {
        let filtered_matcher = get_filtered_matcher(self.config_manager.as_ref() , auth).await?;

        let relative_node_path = relative_node_path.split(NODE_PATH_SEPARATOR).collect::<Vec<_>>();

        let authorized_path =
            auth.auth.authorization.path.iter().map(|s| s as &str).collect::<Vec<_>>();

        if authorized_path.last() != relative_node_path.first() {
            return Err(ApiError::ForbiddenError {
                code: "403".to_string(),
                message: "Cannot access node outside authorized path".to_string(),
                params: Default::default(),
            });
        };
        // We must remove the last element of the authorized path because node_path starts from
        // the entry point (included) of the authorized tree.
        // It is safe to pop from the authorized path because the MatcherConfig is already filtered.
        let absolute_node_path = pop_authorized_path_and_append_relative_path(
            authorized_path,
            relative_node_path.clone(),
        )?;

        let node = filtered_matcher.get_node_by_path(absolute_node_path.as_slice()).ok_or(
            ApiError::NodeNotFoundError {
                message: format!("Node for relative path {:?} not found", relative_node_path),
            },
        )?;
        Ok(ProcessingTreeNodeDetailsDto::from(node))
    }

    /// Returns the list of available drafts
    pub async fn get_drafts(&self, auth: AuthContext<'_>) -> Result<Vec<String>, ApiError> {
        auth.has_permission(&Permission::ConfigView)?;
        Ok(self.config_manager.get_drafts().await?)
    }

    /// Returns a draft by id
    pub async fn get_draft(
        &self,
        auth: AuthContext<'_>,
        draft_id: &str,
    ) -> Result<MatcherConfigDraft, ApiError> {
        auth.has_permission(&Permission::ConfigView)?;
        self.get_draft_and_check_owner(&auth, draft_id).await
    }

    /// Creates a new draft and returns the id
    pub async fn create_draft(&self, auth: AuthContext<'_>) -> Result<Id<String>, ApiError> {
        auth.has_permission(&Permission::ConfigEdit)?;
        Ok(self.config_manager.create_draft(auth.auth.user).await.map(|id| Id { id })?)
    }

    /// Update a draft
    pub async fn update_draft(
        &self,
        auth: AuthContext<'_>,
        draft_id: &str,
        config: MatcherConfig,
    ) -> Result<(), ApiError> {
        auth.has_permission(&Permission::ConfigEdit)?;
        self.get_draft_and_check_owner(&auth, draft_id).await?;
        Ok(self.config_manager.update_draft(draft_id, auth.auth.user, &config).await?)
    }

    /// Deploy a draft by id and reload the tornado configuration
    pub async fn deploy_draft(
        &self,
        auth: AuthContext<'_>,
        draft_id: &str,
    ) -> Result<MatcherConfig, ApiError> {
        auth.has_permission(&Permission::ConfigEdit)?;
        self.get_draft_and_check_owner(&auth, draft_id).await?;
        self.config_manager.deploy_draft(draft_id).await?;
        self.handler.reload_configuration().await
    }

    /// Deletes a draft by id
    pub async fn delete_draft(
        &self,
        auth: AuthContext<'_>,
        draft_id: &str,
    ) -> Result<(), ApiError> {
        auth.has_permission(&Permission::ConfigEdit)?;
        self.get_draft_and_check_owner(&auth, draft_id).await?;
        Ok(self.config_manager.delete_draft(draft_id).await?)
    }

    pub async fn draft_take_over(
        &self,
        auth: AuthContext<'_>,
        draft_id: &str,
    ) -> Result<(), ApiError> {
        auth.has_permission(&Permission::ConfigEdit)?;
        Ok(self.config_manager.draft_take_over(draft_id, auth.auth.user).await?)
    }

    async fn get_draft_and_check_owner(
        &self,
        auth: &AuthContext<'_>,
        draft_id: &str,
    ) -> Result<MatcherConfigDraft, ApiError> {
        let draft = self.config_manager.get_draft(draft_id).await?;
        auth.is_owner(&draft)?;
        Ok(draft)
    }
}

pub async fn get_filtered_matcher(
    config_manager: & dyn MatcherConfigReader,
    auth: &AuthContextV2<'_>,
) -> Result<MatcherConfig, ApiError> {
    let config = config_manager.get_config().await?;
    let node_filter = NodeFilter::map_from(&[auth.auth.authorization.path.clone()]);
    matcher_config_filter(&config, &node_filter).ok_or({
        let message = "The authorized node path does not exist.";
        warn!("{} Path: {:?}", message, &auth.auth.authorization.path);
        ApiError::InvalidAuthorizedPath { message: message.to_owned() }
    })
}

fn pop_authorized_path_and_append_relative_path<'a>(
    mut base_path: Vec<&'a str>,
    mut relative_path: Vec<&'a str>,
) -> Result<Vec<&'a str>, ApiError> {
    match base_path.pop() {
        None => {
            let message = "The authorized node path cannot be empty.";
            warn!("ConfigApi - {}", message);
            Err(ApiError::InvalidAuthorizedPath { message: message.to_owned() })
        }
        Some(last_node_base_path) => match relative_path.first() {
            Some(first_node_relative_path) if first_node_relative_path != &last_node_base_path => {
                Err(ApiError::BadRequestError {
                    cause: "Node path does not comply with authorized path".to_string(),
                })
            }
            _ => {
                base_path.append(&mut relative_path);
                Ok(base_path)
            }
        },
    }
}

#[cfg(test)]
mod test {
    use super::*;
    use crate::auth::Permission;
    use crate::error::ApiError;
    use async_trait::async_trait;
    use std::collections::BTreeMap;
    use std::sync::Arc;
    use tornado_engine_api_dto::auth::Auth;
    use tornado_engine_api_dto::auth_v2::{AuthV2, Authorization};
    use tornado_engine_api_dto::config::RuleDetailsDto;
    use tornado_engine_matcher::config::filter::Filter;
    use tornado_engine_matcher::config::rule::{Constraint, Rule};
    use tornado_engine_matcher::config::{
        Defaultable, MatcherConfig, MatcherConfigDraft, MatcherConfigDraftData,
    };
    use tornado_engine_matcher::error::MatcherError;

    const DRAFT_OWNER_ID: &str = "OWNER";

    struct TestConfigManager {}

    #[async_trait::async_trait(?Send)]
    impl MatcherConfigReader for TestConfigManager {
        async fn get_config(&self) -> Result<MatcherConfig, MatcherError> {
            Ok(MatcherConfig::Filter {
                name: "root".to_owned(),
                filter: Filter {
                    description: "".to_string(),
                    active: false,
                    filter: Defaultable::Default {},
                },
                nodes: vec![
                    MatcherConfig::Filter {
                        name: "root_1".to_owned(),
                        filter: Filter {
                            description: "".to_string(),
                            active: false,
                            filter: Defaultable::Default {},
                        },
                        nodes: vec![
                            MatcherConfig::Filter {
                                name: "root_1_1".to_owned(),
                                filter: Filter {
                                    description: "".to_string(),
                                    active: false,
                                    filter: Defaultable::Default {},
                                },
                                nodes: vec![],
                            },
                            MatcherConfig::Ruleset {
                                name: "root_1_2".to_string(),
                                rules: vec![Rule {
                                    name: "root_1_2_1".to_string(),
                                    description: "".to_string(),
                                    do_continue: false,
                                    active: true,
                                    constraint: Constraint {
                                        where_operator: None,
                                        with: Default::default(),
                                    },
                                    actions: vec![],
                                }],
                            },
                        ],
                    },
                    MatcherConfig::Filter {
                        name: "root_2".to_owned(),
                        filter: Filter {
                            description: "".to_string(),
                            active: false,
                            filter: Defaultable::Default {},
                        },
                        nodes: vec![
                            MatcherConfig::Ruleset {
                                name: "root_2_1".to_string(),
                                rules: vec![Rule {
                                    name: "root_2_1_1".to_string(),
                                    description: "".to_string(),
                                    do_continue: false,
                                    active: true,
                                    constraint: Constraint {
                                        where_operator: None,
                                        with: Default::default(),
                                    },
                                    actions: vec![],
                                }],
                            },
                            MatcherConfig::Ruleset { name: "root_2_2".to_string(), rules: vec![] },
                        ],
                    },
                ],
            })
        }
    }

    #[async_trait::async_trait(?Send)]
    impl MatcherConfigEditor for TestConfigManager {
        async fn get_drafts(&self) -> Result<Vec<String>, MatcherError> {
            Ok(vec![])
        }

        async fn get_draft(&self, draft_id: &str) -> Result<MatcherConfigDraft, MatcherError> {
            Ok(MatcherConfigDraft {
                data: MatcherConfigDraftData {
                    user: DRAFT_OWNER_ID.to_owned(),
                    draft_id: draft_id.to_owned(),
                    created_ts_ms: 0,
                    updated_ts_ms: 0,
                },
                config: MatcherConfig::Ruleset { name: "ruleset".to_owned(), rules: vec![] },
            })
        }

        async fn create_draft(&self, _user: String) -> Result<String, MatcherError> {
            Ok("".to_owned())
        }

        async fn update_draft(
            &self,
            _draft_id: &str,
            _user: String,
            _config: &MatcherConfig,
        ) -> Result<(), MatcherError> {
            Ok(())
        }

        async fn deploy_draft(&self, _draft_id: &str) -> Result<MatcherConfig, MatcherError> {
            Ok(MatcherConfig::Ruleset { name: "ruleset_new".to_owned(), rules: vec![] })
        }

        async fn delete_draft(&self, _draft_id: &str) -> Result<(), MatcherError> {
            Ok(())
        }

        async fn draft_take_over(
            &self,
            _draft_id: &str,
            _user: String,
        ) -> Result<(), MatcherError> {
            Ok(())
        }

        async fn deploy_config(
            &self,
            _config: &MatcherConfig,
        ) -> Result<MatcherConfig, MatcherError> {
            unimplemented!()
        }
    }

    struct TestApiHandler {}

    #[async_trait(?Send)]
    impl ConfigApiHandler for TestApiHandler {
        async fn reload_configuration(&self) -> Result<MatcherConfig, ApiError> {
            Ok(MatcherConfig::Ruleset { name: "ruleset_new".to_owned(), rules: vec![] })
        }
    }

    fn auth_permissions() -> BTreeMap<Permission, Vec<String>> {
        let mut permission_roles_map = BTreeMap::new();
        permission_roles_map.insert(Permission::ConfigEdit, vec!["edit".to_owned()]);
        permission_roles_map.insert(Permission::ConfigView, vec!["view".to_owned()]);
        permission_roles_map
    }

    fn create_users(
        permissions_map: &BTreeMap<Permission, Vec<String>>,
    ) -> (AuthContext, AuthContext, AuthContext, AuthContext) {
        let not_owner_edit_and_view = AuthContext::new(
            Auth {
                user: "a_user".to_owned(),
                roles: vec!["edit".to_owned(), "view".to_owned()],
                preferences: None,
            },
            permissions_map,
        );

        let owner_view = AuthContext::new(
            Auth {
                user: DRAFT_OWNER_ID.to_owned(),
                roles: vec!["view".to_owned()],
                preferences: None,
            },
            permissions_map,
        );

        let owner_edit = AuthContext::new(
            Auth {
                user: DRAFT_OWNER_ID.to_owned(),
                roles: vec!["edit".to_owned()],
                preferences: None,
            },
            permissions_map,
        );

        let owner_edit_and_view = AuthContext::new(
            Auth {
                user: DRAFT_OWNER_ID.to_owned(),
                roles: vec!["edit".to_owned(), "view".to_owned()],
                preferences: None,
            },
            permissions_map,
        );

        (not_owner_edit_and_view, owner_view, owner_edit, owner_edit_and_view)
    }

    fn create_users_v2(
        permissions_map: &BTreeMap<Permission, Vec<String>>,
    ) -> (AuthContextV2, AuthContextV2, AuthContextV2, AuthContextV2) {
        let not_owner_edit_and_view = AuthContextV2::new(
            AuthV2 {
                user: "a_user".to_owned(),
                authorization: Authorization {
                    path: vec!["root".to_owned()],
                    roles: vec!["edit".to_owned(), "view".to_owned()],
                },
                preferences: None,
            },
            permissions_map,
        );

        let owner_view = AuthContextV2::new(
            AuthV2 {
                user: DRAFT_OWNER_ID.to_owned(),
                authorization: Authorization {
                    path: vec!["root".to_owned()],
                    roles: vec!["view".to_owned()],
                },
                preferences: None,
            },
            permissions_map,
        );

        let owner_edit = AuthContextV2::new(
            AuthV2 {
                user: DRAFT_OWNER_ID.to_owned(),
                authorization: Authorization {
                    path: vec!["root".to_owned()],
                    roles: vec!["edit".to_owned()],
                },
                preferences: None,
            },
            permissions_map,
        );

        let owner_edit_and_view = AuthContextV2::new(
            AuthV2 {
                user: DRAFT_OWNER_ID.to_owned(),
                authorization: Authorization {
                    path: vec!["root".to_owned()],
                    roles: vec!["edit".to_owned(), "view".to_owned()],
                },
                preferences: None,
            },
            permissions_map,
        );

        (not_owner_edit_and_view, owner_view, owner_edit, owner_edit_and_view)
    }

    #[actix_rt::test]
    async fn get_current_configuration_should_require_view_permission() {
        // Arrange
        let api = ConfigApi::new(TestApiHandler {}, Arc::new(TestConfigManager {}));
        let permissions_map = auth_permissions();
        let (not_owner_edit_and_view, owner_view, owner_edit, owner_edit_and_view) =
            create_users(&permissions_map);

        // Act & Assert
        assert!(api.get_current_configuration(not_owner_edit_and_view).await.is_ok());
        assert!(api.get_current_configuration(owner_view).await.is_ok());
        assert!(api.get_current_configuration(owner_edit).await.is_err());
        assert!(api.get_current_configuration(owner_edit_and_view).await.is_ok());
    }

    #[actix_rt::test]
    async fn get_drafts_should_require_view_permission() {
        // Arrange
        let api = ConfigApi::new(TestApiHandler {}, Arc::new(TestConfigManager {}));
        let permissions_map = auth_permissions();
        let (not_owner_edit_and_view, owner_view, owner_edit, owner_edit_and_view) =
            create_users(&permissions_map);

        // Act & Assert
        assert!(api.get_drafts(not_owner_edit_and_view).await.is_ok());
        assert!(api.get_drafts(owner_view).await.is_ok());
        assert!(api.get_drafts(owner_edit).await.is_err());
        assert!(api.get_drafts(owner_edit_and_view).await.is_ok());
    }

    #[actix_rt::test]
    async fn get_draft_should_require_view_permission_and_owner() {
        // Arrange
        let api = ConfigApi::new(TestApiHandler {}, Arc::new(TestConfigManager {}));
        let permissions_map = auth_permissions();
        let (not_owner_edit_and_view, owner_view, owner_edit, owner_edit_and_view) =
            create_users(&permissions_map);

        // Act & Assert
        assert!(api.get_draft(not_owner_edit_and_view, "").await.is_err());
        assert!(api.get_draft(owner_view, "").await.is_ok());
        assert!(api.get_draft(owner_edit, "").await.is_err());
        assert!(api.get_draft(owner_edit_and_view, "").await.is_ok());
    }

    #[actix_rt::test]
    async fn create_draft_should_require_edit_permission() {
        // Arrange
        let api = ConfigApi::new(TestApiHandler {}, Arc::new(TestConfigManager {}));
        let permissions_map = auth_permissions();
        let (not_owner_edit_and_view, owner_view, owner_edit, owner_edit_and_view) =
            create_users(&permissions_map);

        // Act & Assert
        assert!(api.create_draft(not_owner_edit_and_view).await.is_ok());
        assert!(api.create_draft(owner_view).await.is_err());
        assert!(api.create_draft(owner_edit).await.is_ok());
        assert!(api.create_draft(owner_edit_and_view).await.is_ok());
    }

    #[actix_rt::test]
    async fn update_draft_should_require_edit_permission_and_owner() {
        // Arrange
        let api = ConfigApi::new(TestApiHandler {}, Arc::new(TestConfigManager {}));
        let permissions_map = auth_permissions();
        let (not_owner_edit_and_view, owner_view, owner_edit, owner_edit_and_view) =
            create_users(&permissions_map);

        // Act & Assert
        assert!(api
            .update_draft(
                not_owner_edit_and_view,
                "id",
                MatcherConfig::Ruleset { name: "n".to_owned(), rules: vec![] }
            )
            .await
            .is_err());
        assert!(api
            .update_draft(
                owner_view,
                "id",
                MatcherConfig::Ruleset { name: "n".to_owned(), rules: vec![] }
            )
            .await
            .is_err());
        assert!(api
            .update_draft(
                owner_edit,
                "id",
                MatcherConfig::Ruleset { name: "n".to_owned(), rules: vec![] }
            )
            .await
            .is_ok());
        assert!(api
            .update_draft(
                owner_edit_and_view,
                "id",
                MatcherConfig::Ruleset { name: "n".to_owned(), rules: vec![] }
            )
            .await
            .is_ok());
    }

    #[actix_rt::test]
    async fn delete_draft_should_require_edit_permission_and_owner() {
        // Arrange
        let api = ConfigApi::new(TestApiHandler {}, Arc::new(TestConfigManager {}));
        let permissions_map = auth_permissions();
        let (not_owner_edit_and_view, owner_view, owner_edit, owner_edit_and_view) =
            create_users(&permissions_map);

        // Act & Assert
        assert!(api.delete_draft(not_owner_edit_and_view, "id").await.is_err());
        assert!(api.delete_draft(owner_view, "id").await.is_err());
        assert!(api.delete_draft(owner_edit, "id").await.is_ok());
        assert!(api.delete_draft(owner_edit_and_view, "id").await.is_ok());
    }

    #[actix_rt::test]
    async fn deploy_draft_should_require_edit_permission_and_owner() {
        // Arrange
        let api = ConfigApi::new(TestApiHandler {}, Arc::new(TestConfigManager {}));
        let permissions_map = auth_permissions();
        let (not_owner_edit_and_view, owner_view, owner_edit, owner_edit_and_view) =
            create_users(&permissions_map);

        // Act & Assert
        assert!(api.deploy_draft(not_owner_edit_and_view, "id").await.is_err());
        assert!(api.deploy_draft(owner_view, "id").await.is_err());
        assert!(api.deploy_draft(owner_edit, "id").await.is_ok());
        assert!(api.deploy_draft(owner_edit_and_view, "id").await.is_ok());
    }

    #[actix_rt::test]
    async fn draft_take_over_should_require_edit_permission() {
        // Arrange
        let api = ConfigApi::new(TestApiHandler {}, Arc::new(TestConfigManager {}));
        let permissions_map = auth_permissions();
        let (not_owner_edit_and_view, owner_view, owner_edit, owner_edit_and_view) =
            create_users(&permissions_map);

        // Act & Assert
        assert!(api.draft_take_over(not_owner_edit_and_view, "id").await.is_ok());
        assert!(api.draft_take_over(owner_view, "id").await.is_err());
        assert!(api.draft_take_over(owner_edit, "id").await.is_ok());
        assert!(api.draft_take_over(owner_edit_and_view, "id").await.is_ok());
    }

    #[actix_rt::test]
    async fn get_current_config_processing_tree_nodes_by_path_should_require_view_permission() {
        // Arrange
        let api = ConfigApi::new(TestApiHandler {}, Arc::new(TestConfigManager {}));
        let permissions_map = auth_permissions();
        let (not_owner_edit_and_view, owner_view, owner_edit, owner_edit_and_view) =
            create_users_v2(&permissions_map);

        // Act & Assert
        let expected_result = vec![ProcessingTreeNodeConfigDto::Filter {
            name: "root".to_string(),
            rules_count: 2,
            children_count: 2,
            description: "".to_string(),
        }];
        assert_eq!(
            api.get_current_config_processing_tree_nodes_by_path(not_owner_edit_and_view, None)
                .await
                .unwrap(),
            expected_result
        );
        assert_eq!(
            api.get_current_config_processing_tree_nodes_by_path(owner_view, None).await.unwrap(),
            expected_result
        );
        assert!(api
            .get_current_config_processing_tree_nodes_by_path(owner_edit, None)
            .await
            .is_err());
        assert_eq!(
            api.get_current_config_processing_tree_nodes_by_path(owner_edit_and_view, None)
                .await
                .unwrap(),
            expected_result
        );
    }

    #[actix_rt::test]
    async fn get_current_config_processing_tree_nodes_by_empty_path_should_return_authorized_subtree_entry(
    ) {
        // Arrange
        let api = ConfigApi::new(TestApiHandler {}, Arc::new(TestConfigManager {}));
        let permissions_map = auth_permissions();
        let user_root_1 = AuthContextV2::new(
            AuthV2 {
                user: DRAFT_OWNER_ID.to_owned(),
                authorization: Authorization {
                    path: vec!["root".to_owned(), "root_1".to_owned()],
                    roles: vec!["view".to_owned()],
                },
                preferences: None,
            },
            &permissions_map,
        );

        // Act
        let res_authorized_child_nodes =
            api.get_authorized_child_nodes(&user_root_1, vec![]).await.unwrap();
        let res =
            api.get_current_config_processing_tree_nodes_by_path(user_root_1, None).await.unwrap();

        // Assert
        let expected_result = vec![ProcessingTreeNodeConfigDto::Filter {
            name: "root_1".to_string(),
            rules_count: 1,
            children_count: 2,
            description: "".to_string(),
        }];
        assert_eq!(res, expected_result);
        assert_eq!(res_authorized_child_nodes, expected_result);
    }

    #[actix_rt::test]
    async fn get_current_config_processing_tree_nodes_by_empty_path_should_return_error_if_authorized_path_does_not_exist(
    ) {
        // Arrange
        let api = ConfigApi::new(TestApiHandler {}, Arc::new(TestConfigManager {}));
        let permissions_map = auth_permissions();
        let user_root_3 = AuthContextV2::new(
            AuthV2 {
                user: DRAFT_OWNER_ID.to_owned(),
                authorization: Authorization {
                    path: vec!["root".to_owned(), "root_3".to_owned()],
                    roles: vec!["view".to_owned()],
                },
                preferences: None,
            },
            &permissions_map,
        );

        // Act
        let res_authorized_child_nodes = api.get_authorized_child_nodes(&user_root_3, vec![]).await;
        let res = api.get_current_config_processing_tree_nodes_by_path(user_root_3, None).await;

        // Assert
        assert!(res.is_err());
        assert!(res_authorized_child_nodes.is_err());
    }

    #[actix_rt::test]
    async fn get_current_config_processing_tree_nodes_should_return_error_if_authorized_path_is_empty(
    ) {
        // Arrange
        let api = ConfigApi::new(TestApiHandler {}, Arc::new(TestConfigManager {}));
        let permissions_map = auth_permissions();
        let user = AuthContextV2::new(
            AuthV2 {
                user: DRAFT_OWNER_ID.to_owned(),
                authorization: Authorization { path: vec![], roles: vec!["view".to_owned()] },
                preferences: None,
            },
            &permissions_map,
        );

        // Act
        let res_authorized_child_nodes = api.get_authorized_child_nodes(&user, vec![]).await;
        let res = api.get_current_config_processing_tree_nodes_by_path(user, None).await;

        // Assert
        assert!(res.is_err());
        assert!(res_authorized_child_nodes.is_err());
    }

    #[actix_rt::test]
    async fn get_current_config_processing_tree_nodes_should_return_error_if_authorized_path_root_does_not_exist(
    ) {
        // Arrange
        let api = ConfigApi::new(TestApiHandler {}, Arc::new(TestConfigManager {}));
        let permissions_map = auth_permissions();
        let user = AuthContextV2::new(
            AuthV2 {
                user: DRAFT_OWNER_ID.to_owned(),
                authorization: Authorization {
                    path: vec!["non_existing".to_owned()],
                    roles: vec!["view".to_owned()],
                },
                preferences: None,
            },
            &permissions_map,
        );

        // Act
        let res_authorized_child_nodes = api.get_authorized_child_nodes(&user, vec![]).await;
        let res = api.get_current_config_processing_tree_nodes_by_path(user, None).await;

        // Assert
        assert!(res.is_err());
        assert!(res_authorized_child_nodes.is_err());
    }

    #[actix_rt::test]
    async fn get_current_config_processing_tree_nodes_by_path_should_start_from_authorized_path() {
        // Arrange
        let api = ConfigApi::new(TestApiHandler {}, Arc::new(TestConfigManager {}));
        let permissions_map = auth_permissions();
        let user_root_1 = AuthContextV2::new(
            AuthV2 {
                user: DRAFT_OWNER_ID.to_owned(),
                authorization: Authorization {
                    path: vec!["root".to_owned(), "root_1".to_owned()],
                    roles: vec!["view".to_owned()],
                },
                preferences: None,
            },
            &permissions_map,
        );

        // Act
        let res_authorized_child_nodes =
            api.get_authorized_child_nodes(&user_root_1, vec!["root_1"]).await.unwrap();
        let res = api
            .get_current_config_processing_tree_nodes_by_path(
                user_root_1,
                Some(&"root_1".to_string()),
            )
            .await
            .unwrap();

        // Assert
        let expected = vec![
            ProcessingTreeNodeConfigDto::Filter {
                name: "root_1_1".to_string(),
                rules_count: 0,
                children_count: 0,
                description: "".to_string(),
            },
            ProcessingTreeNodeConfigDto::Ruleset { name: "root_1_2".to_string(), rules_count: 1 },
        ];
        assert_eq!(res, expected);
        assert_eq!(res_authorized_child_nodes, expected);
    }

    #[actix_rt::test]
    async fn get_current_config_processing_tree_nodes_by_path_should_return_error_if_authorized_path_does_not_exist(
    ) {
        // Arrange
        let api = ConfigApi::new(TestApiHandler {}, Arc::new(TestConfigManager {}));
        let permissions_map = auth_permissions();
        let user_root_3 = AuthContextV2::new(
            AuthV2 {
                user: DRAFT_OWNER_ID.to_owned(),
                authorization: Authorization {
                    path: vec!["root".to_owned(), "root_3".to_owned()],
                    roles: vec!["view".to_owned()],
                },
                preferences: None,
            },
            &permissions_map,
        );

        // Act & Assert
        assert!(api.get_authorized_child_nodes(&user_root_3, vec!["root"]).await.is_err());
        assert!(api
            .get_current_config_processing_tree_nodes_by_path(
                user_root_3,
                Some(&"root".to_string())
            )
            .await
            .is_err());
    }

    #[actix_rt::test]
    async fn get_current_config_node_details_by_path_should_require_view_permission() {
        // Arrange
        let api = ConfigApi::new(TestApiHandler {}, Arc::new(TestConfigManager {}));
        let permissions_map = auth_permissions();
        let (not_owner_edit_and_view, owner_view, owner_edit, owner_edit_and_view) =
            create_users_v2(&permissions_map);

        // Act & Assert
        assert!(!matches!(
            api.get_current_config_node_details_by_path(
                not_owner_edit_and_view,
                &"root".to_string()
            )
            .await,
            Err(ApiError::ForbiddenError { .. })
        ));
        assert!(!matches!(
            api.get_current_config_node_details_by_path(owner_view, &"root".to_string()).await,
            Err(ApiError::ForbiddenError { .. })
        ));
        assert!(matches!(
            api.get_current_config_node_details_by_path(owner_edit, &"root".to_string()).await,
            Err(ApiError::ForbiddenError { .. })
        ));
        assert!(!matches!(
            api.get_current_config_node_details_by_path(owner_edit_and_view, &"root".to_string())
                .await,
            Err(ApiError::ForbiddenError { .. })
        ));
    }

    #[actix_rt::test]
<<<<<<< HEAD
    async fn get_current_config_node_details_by_path_should_return_details_starting_from_authorized_path(
    ) {
        // Arrange
        let api = ConfigApi::new(TestApiHandler {}, Arc::new(TestConfigManager {}));
        let permissions_map = auth_permissions();
        let user = AuthContextV2::new(
            AuthV2 {
                user: DRAFT_OWNER_ID.to_owned(),
                authorization: Authorization {
                    path: vec!["root".to_owned(), "root_1".to_owned()],
                    roles: vec!["view".to_owned()],
                },
                preferences: None,
            },
            &permissions_map,
        );

        // Act
        let res_get_node_details =
            api.get_node_details(&user, &"root_1,root_1_2".to_string()).await.unwrap();
        let res = api
            .get_current_config_node_details_by_path(user, &"root_1,root_1_2".to_string())
            .await
            .unwrap();

        // Assert
        let expected_res = ProcessingTreeNodeDetailsDto::Ruleset {
            name: "root_1_2".to_string(),
            rules: vec![RuleDetailsDto {
                name: "root_1_2_1".to_string(),
                description: "".to_string(),
                do_continue: false,
                active: true,
                actions: vec![],
            }],
        };
        assert_eq!(res, expected_res);
        assert_eq!(res_get_node_details, expected_res);
    }

    #[actix_rt::test]
    async fn get_current_config_node_details_by_path_should_return_error_if_authorized_path_does_not_exist(
    ) {
        // Arrange
        let api = ConfigApi::new(TestApiHandler {}, Arc::new(TestConfigManager {}));
        let permissions_map = auth_permissions();
        let user_root_3 = AuthContextV2::new(
            AuthV2 {
                user: DRAFT_OWNER_ID.to_owned(),
                authorization: Authorization {
                    path: vec!["root".to_owned(), "root_3".to_owned()],
=======
    async fn get_tree_info_should_return_aggregate_number_of_filters_and_rules() {
        // Arrange
        let test = TestConfigManager {}.get_config().await.unwrap();
        let root = test.get_child_nodes_by_path(&[]).unwrap();

        // Act
        let result = ConfigApi::<TestApiHandler, TestConfigManager>::fetch_tree_info(&root);

        // Assert
        let expected = TreeInfoDto { rules_count: 2, filters_count: 4 };

        assert_eq!(result, expected);
    }

    #[actix_rt::test]
    async fn get_tree_info_should_work_on_filter_without_children() {
        // Arrange
        let test = MatcherConfig::Filter {
            name: "root".to_owned(),
            filter: Filter {
                description: "".to_string(),
                active: false,
                filter: Defaultable::Default {},
            },
            nodes: vec![],
        };

        let root = test.get_child_nodes_by_path(&[]).unwrap();

        // Act
        let result = ConfigApi::<TestApiHandler, TestConfigManager>::fetch_tree_info(&root);

        // Assert
        let expected = TreeInfoDto { rules_count: 0, filters_count: 1 };

        assert_eq!(result, expected);
    }

    #[actix_rt::test]
    async fn get_tree_info_should_work_on_ruleset_as_only_node() {
        // Arrange
        let test = MatcherConfig::Ruleset {
            name: "root".to_owned(),
            rules: vec![Rule {
                name: "".to_string(),
                description: "".to_string(),
                do_continue: false,
                active: false,
                constraint: Constraint { where_operator: None, with: Default::default() },
                actions: vec![],
            }],
        };

        let root = test.get_child_nodes_by_path(&[]).unwrap();

        // Act
        let result = ConfigApi::<TestApiHandler, TestConfigManager>::fetch_tree_info(&root);

        // Assert
        let expected = TreeInfoDto { rules_count: 1, filters_count: 0 };

        assert_eq!(result, expected);
    }

    #[actix_rt::test]
    async fn get_tree_info_should_return_zero_rules_on_empty_ruleset() {
        // Arrange
        let test = MatcherConfig::Ruleset { name: "root".to_owned(), rules: vec![] };

        let root = test.get_child_nodes_by_path(&[]).unwrap();

        // Act
        let result = ConfigApi::<TestApiHandler, TestConfigManager>::fetch_tree_info(&root);

        // Assert
        let expected = TreeInfoDto { rules_count: 0, filters_count: 0 };

        assert_eq!(result, expected);
    }

    #[actix_rt::test]
    async fn get_tree_info_should_work_on_empty_config() {
        // Arrange
        let root = [];

        // Act
        let result = ConfigApi::<TestApiHandler, TestConfigManager>::fetch_tree_info(&root);

        // Assert
        let expected = TreeInfoDto { rules_count: 0, filters_count: 0 };

        assert_eq!(result, expected);
    }

    #[actix_rt::test]
    async fn get_authorized_tree_info_should_require_permissions() {
        // Arrange
        let api = ConfigApi::new(TestApiHandler {}, Arc::new(TestConfigManager {}));
        let permissions_map = auth_permissions();
        let user1 = AuthContextV2::new(
            AuthV2 {
                user: DRAFT_OWNER_ID.to_owned(),
                authorization: Authorization {
                    path: vec!["root".to_owned()],
>>>>>>> c5191bfa
                    roles: vec!["view".to_owned()],
                },
                preferences: None,
            },
            &permissions_map,
        );
<<<<<<< HEAD

        // Act & Assert
        assert!(api.get_node_details(&user_root_3, &"root".to_string()).await.is_err());
        assert!(api
            .get_current_config_node_details_by_path(user_root_3, &"root".to_string())
            .await
            .is_err());
    }

    #[actix_rt::test]
    async fn get_current_config_node_details_by_path_should_return_error_if_node_path_outside_authorized_path(
    ) {
        // Arrange
        let api = ConfigApi::new(TestApiHandler {}, Arc::new(TestConfigManager {}));
        let permissions_map = auth_permissions();
        let user = AuthContextV2::new(
            AuthV2 {
                user: DRAFT_OWNER_ID.to_owned(),
                authorization: Authorization {
                    path: vec!["root".to_owned(), "root_1".to_owned()],
=======
        let user2 = AuthContextV2::new(
            AuthV2 {
                user: DRAFT_OWNER_ID.to_owned(),
                authorization: Authorization { path: vec!["root".to_owned()], roles: vec![] },
                preferences: None,
            },
            &permissions_map,
        );

        // Act
        let res1 = api.get_authorized_tree_info(&user1).await;
        let res2 = api.get_authorized_tree_info(&user2).await;

        // Assert
        assert!(res1.is_ok());
        assert!(matches!(res2, Err(ApiError::ForbiddenError { .. })));
    }

    #[actix_rt::test]
    async fn get_authorized_tree_info_should_include_root_node() {
        // Arrange
        let api = ConfigApi::new(TestApiHandler {}, Arc::new(TestConfigManager {}));
        let permissions_map = auth_permissions();
        let user1 = AuthContextV2::new(
            AuthV2 {
                user: DRAFT_OWNER_ID.to_owned(),
                authorization: Authorization {
                    path: vec!["root".to_owned()],
                    roles: vec!["view".to_owned()],
                },
                preferences: None,
            },
            &permissions_map,
        );
        let user2 = AuthContextV2::new(
            AuthV2 {
                user: DRAFT_OWNER_ID.to_owned(),
                authorization: Authorization {
                    path: vec!["root".to_owned(), "root_1".to_owned(), "root_1_2".to_owned()],
>>>>>>> c5191bfa
                    roles: vec!["view".to_owned()],
                },
                preferences: None,
            },
            &permissions_map,
        );
<<<<<<< HEAD

        // Act & Assert
        assert!(matches!(
            api.get_node_details(&user, &"root,root_2".to_string()).await,
            Err(ApiError::ForbiddenError { .. })
        ))
    }

    #[test]
    fn pop_authorized_path_and_append_relative_path_should_pop_and_append() {
        // Arrange
        let base_path = vec!["root"];
        let relative_path = vec!["root", "child_1"];

        // Act
        let result =
            pop_authorized_path_and_append_relative_path(base_path, relative_path).unwrap();

        // Assert
        assert_eq!(result, vec!["root", "child_1"]);
    }

    #[test]
    fn pop_authorized_path_and_append_relative_path_should_return_error_for_empty_authorized_path()
    {
        // Arrange
        let base_path = vec![];
        let relative_path = vec!["root", "child_1"];

        // Act
        let result = pop_authorized_path_and_append_relative_path(base_path, relative_path);

        // Assert
        assert!(result.is_err());
    }

    #[test]
    fn pop_authorized_path_and_append_relative_path_should_return_error_if_relative_path_starts_with_element_different_than_last_element_of_authorized_path(
    ) {
        // Arrange
        let base_path = vec!["root"];
        let relative_path = vec!["root_wrong", "child_1"];

        // Act
        let result = pop_authorized_path_and_append_relative_path(base_path, relative_path);

        // Assert
        assert!(matches!(result, Err(ApiError::BadRequestError { .. })));
=======

        // Act
        let result1 = api.get_authorized_tree_info(&user1).await.unwrap();
        let result2 = api.get_authorized_tree_info(&user2).await.unwrap();

        // Assert
        let expected1 = TreeInfoDto { rules_count: 2, filters_count: 4 };
        let expected2 = TreeInfoDto { rules_count: 1, filters_count: 0 };

        assert_eq!(expected1, result1);
        assert_eq!(expected2, result2);
>>>>>>> c5191bfa
    }
}<|MERGE_RESOLUTION|>--- conflicted
+++ resolved
@@ -77,12 +77,7 @@
         let child_nodes = filtered_matcher
             .get_child_nodes_by_path(absolute_node_path.as_slice())
             .ok_or(ApiError::NodeNotFoundError {
-<<<<<<< HEAD
-            message: format!("Node for relative path {:?} not found", relative_node_path),
-        })?;
-        Ok(child_nodes.iter().map(|node| ProcessingTreeNodeConfigDto::from(*node)).collect())
-=======
-                message: format!("Node for path {:?} not found", absolute_path),
+                message: format!("Node for relative path {:?} not found", relative_node_path),
             })?;
         Ok(child_nodes.iter().map(ProcessingTreeNodeConfigDto::from).collect())
     }
@@ -93,7 +88,7 @@
     ) -> Result<TreeInfoDto, ApiError> {
         auth.has_any_permission(&[&Permission::ConfigView, &Permission::ConfigEdit])?;
 
-        let filtered_matcher = self.get_filtered_matcher(auth).await?;
+        let filtered_matcher = get_filtered_matcher(self.config_manager.as_ref() , auth).await?;
 
         let mut absolute_path: Vec<_> =
             auth.auth.authorization.path.iter().map(|s| s as &str).collect();
@@ -128,7 +123,6 @@
                 }
             })
             .sum()
->>>>>>> c5191bfa
     }
 
     /// Returns processing tree node details by path
@@ -956,7 +950,6 @@
     }
 
     #[actix_rt::test]
-<<<<<<< HEAD
     async fn get_current_config_node_details_by_path_should_return_details_starting_from_authorized_path(
     ) {
         // Arrange
@@ -1008,7 +1001,89 @@
                 user: DRAFT_OWNER_ID.to_owned(),
                 authorization: Authorization {
                     path: vec!["root".to_owned(), "root_3".to_owned()],
-=======
+                    roles: vec!["view".to_owned()],
+                },
+                preferences: None,
+            },
+            &permissions_map,
+        );
+
+        // Act & Assert
+        assert!(api.get_node_details(&user_root_3, &"root".to_string()).await.is_err());
+        assert!(api
+            .get_current_config_node_details_by_path(user_root_3, &"root".to_string())
+            .await
+            .is_err());
+    }
+
+    #[actix_rt::test]
+    async fn get_current_config_node_details_by_path_should_return_error_if_node_path_outside_authorized_path(
+    ) {
+        // Arrange
+        let api = ConfigApi::new(TestApiHandler {}, Arc::new(TestConfigManager {}));
+        let permissions_map = auth_permissions();
+        let user = AuthContextV2::new(
+            AuthV2 {
+                user: DRAFT_OWNER_ID.to_owned(),
+                authorization: Authorization {
+                    path: vec!["root".to_owned(), "root_1".to_owned()],
+                    roles: vec!["view".to_owned()],
+                },
+                preferences: None,
+            },
+            &permissions_map,
+        );
+
+        // Act & Assert
+        assert!(matches!(
+            api.get_node_details(&user, &"root,root_2".to_string()).await,
+            Err(ApiError::ForbiddenError { .. })
+        ))
+    }
+
+    #[test]
+    fn pop_authorized_path_and_append_relative_path_should_pop_and_append() {
+        // Arrange
+        let base_path = vec!["root"];
+        let relative_path = vec!["root", "child_1"];
+
+        // Act
+        let result =
+            pop_authorized_path_and_append_relative_path(base_path, relative_path).unwrap();
+
+        // Assert
+        assert_eq!(result, vec!["root", "child_1"]);
+    }
+
+    #[test]
+    fn pop_authorized_path_and_append_relative_path_should_return_error_for_empty_authorized_path()
+    {
+        // Arrange
+        let base_path = vec![];
+        let relative_path = vec!["root", "child_1"];
+
+        // Act
+        let result = pop_authorized_path_and_append_relative_path(base_path, relative_path);
+
+        // Assert
+        assert!(result.is_err());
+    }
+
+    #[test]
+    fn pop_authorized_path_and_append_relative_path_should_return_error_if_relative_path_starts_with_element_different_than_last_element_of_authorized_path(
+    ) {
+        // Arrange
+        let base_path = vec!["root"];
+        let relative_path = vec!["root_wrong", "child_1"];
+
+        // Act
+        let result = pop_authorized_path_and_append_relative_path(base_path, relative_path);
+
+        // Assert
+        assert!(matches!(result, Err(ApiError::BadRequestError { .. })));
+    }
+
+    #[actix_rt::test]
     async fn get_tree_info_should_return_aggregate_number_of_filters_and_rules() {
         // Arrange
         let test = TestConfigManager {}.get_config().await.unwrap();
@@ -1113,35 +1188,12 @@
                 user: DRAFT_OWNER_ID.to_owned(),
                 authorization: Authorization {
                     path: vec!["root".to_owned()],
->>>>>>> c5191bfa
                     roles: vec!["view".to_owned()],
                 },
                 preferences: None,
             },
             &permissions_map,
         );
-<<<<<<< HEAD
-
-        // Act & Assert
-        assert!(api.get_node_details(&user_root_3, &"root".to_string()).await.is_err());
-        assert!(api
-            .get_current_config_node_details_by_path(user_root_3, &"root".to_string())
-            .await
-            .is_err());
-    }
-
-    #[actix_rt::test]
-    async fn get_current_config_node_details_by_path_should_return_error_if_node_path_outside_authorized_path(
-    ) {
-        // Arrange
-        let api = ConfigApi::new(TestApiHandler {}, Arc::new(TestConfigManager {}));
-        let permissions_map = auth_permissions();
-        let user = AuthContextV2::new(
-            AuthV2 {
-                user: DRAFT_OWNER_ID.to_owned(),
-                authorization: Authorization {
-                    path: vec!["root".to_owned(), "root_1".to_owned()],
-=======
         let user2 = AuthContextV2::new(
             AuthV2 {
                 user: DRAFT_OWNER_ID.to_owned(),
@@ -1181,63 +1233,12 @@
                 user: DRAFT_OWNER_ID.to_owned(),
                 authorization: Authorization {
                     path: vec!["root".to_owned(), "root_1".to_owned(), "root_1_2".to_owned()],
->>>>>>> c5191bfa
                     roles: vec!["view".to_owned()],
                 },
                 preferences: None,
             },
             &permissions_map,
         );
-<<<<<<< HEAD
-
-        // Act & Assert
-        assert!(matches!(
-            api.get_node_details(&user, &"root,root_2".to_string()).await,
-            Err(ApiError::ForbiddenError { .. })
-        ))
-    }
-
-    #[test]
-    fn pop_authorized_path_and_append_relative_path_should_pop_and_append() {
-        // Arrange
-        let base_path = vec!["root"];
-        let relative_path = vec!["root", "child_1"];
-
-        // Act
-        let result =
-            pop_authorized_path_and_append_relative_path(base_path, relative_path).unwrap();
-
-        // Assert
-        assert_eq!(result, vec!["root", "child_1"]);
-    }
-
-    #[test]
-    fn pop_authorized_path_and_append_relative_path_should_return_error_for_empty_authorized_path()
-    {
-        // Arrange
-        let base_path = vec![];
-        let relative_path = vec!["root", "child_1"];
-
-        // Act
-        let result = pop_authorized_path_and_append_relative_path(base_path, relative_path);
-
-        // Assert
-        assert!(result.is_err());
-    }
-
-    #[test]
-    fn pop_authorized_path_and_append_relative_path_should_return_error_if_relative_path_starts_with_element_different_than_last_element_of_authorized_path(
-    ) {
-        // Arrange
-        let base_path = vec!["root"];
-        let relative_path = vec!["root_wrong", "child_1"];
-
-        // Act
-        let result = pop_authorized_path_and_append_relative_path(base_path, relative_path);
-
-        // Assert
-        assert!(matches!(result, Err(ApiError::BadRequestError { .. })));
-=======
 
         // Act
         let result1 = api.get_authorized_tree_info(&user1).await.unwrap();
@@ -1249,6 +1250,5 @@
 
         assert_eq!(expected1, result1);
         assert_eq!(expected2, result2);
->>>>>>> c5191bfa
     }
 }