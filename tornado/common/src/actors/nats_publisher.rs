use crate::actors::message::{EventMessage, TornadoCommonActorError};
use crate::TornadoError;
use actix::prelude::*;
use async_nats::{Connection, Options};
use log::*;
use serde::{Deserialize, Serialize};
use std::io::Error;
use std::ops::Deref;
use std::rc::Rc;
use tokio::time;
use tornado_common_logger::opentelemetry_logger::TelemetryContextInjector;
use tornado_common_metrics::opentelemetry::sdk::propagation::TraceContextPropagator;
use tracing_futures::Instrument;
use tracing_opentelemetry::OpenTelemetrySpanExt;

const WAIT_BETWEEN_RESTARTS_SEC: u64 = 10;

pub struct NatsPublisherActor {
    config: NatsPublisherConfig,
    nats_connection: Rc<Option<Connection>>,
    restarted: bool,
    trace_context_propagator: TraceContextPropagator,
}

impl actix::io::WriteHandler<Error> for NatsPublisherActor {}

#[derive(Debug, Deserialize, Serialize, Clone)]
pub struct NatsPublisherConfig {
    pub client: NatsClientConfig,
    pub subject: String,
}

#[derive(Debug, Deserialize, Serialize, Clone)]
#[serde(tag = "type")]
pub enum NatsClientAuth {
    None,
    Tls {
        certificate_path: String,
        private_key_path: String,
        path_to_root_certificate: Option<String>,
    },
}

#[derive(Debug, Deserialize, Serialize, Clone)]
pub struct NatsClientConfig {
    pub addresses: Vec<String>,
    pub auth: Option<NatsClientAuth>,
}

impl NatsClientConfig {
    pub async fn new_client(&self) -> std::io::Result<Connection> {
        let addresses = self.addresses.join(",");

        let auth = self.get_auth();

        let mut options = Options::new()
            .disconnect_callback(|| error!("NatsClientConfig - connection to NATS server was lost"))
            .reconnect_callback(|| {
                info!("NatsClientConfig - connection to NATS server was restored")
            })
            .max_reconnects(None);
        match auth {
            NatsClientAuth::Tls {
                certificate_path,
                private_key_path,
                path_to_root_certificate,
            } => {
                info!("NatsClientConfig - Open Nats connection (with TLS) to [{}]", addresses);
                options =
                    options.client_cert(certificate_path, private_key_path).tls_required(true);

                if let Some(path_to_root_certificate) = path_to_root_certificate {
                    debug!("NatsClientConfig - Trusting CA: {}", path_to_root_certificate);
                    options = options.add_root_certificate(path_to_root_certificate)
                }
            }
            NatsClientAuth::None => {
                info!("NatsClientConfig - Open Nats connection (without TLS) to [{}]", addresses);
            }
        };
        options.connect(&addresses).await
    }

    fn get_auth(&self) -> &NatsClientAuth {
        match &self.auth {
            None => &NatsClientAuth::None,
            Some(auth) => auth,
        }
    }
}

impl NatsPublisherActor {
    pub async fn start_new(
        config: NatsPublisherConfig,
        message_mailbox_capacity: usize,
    ) -> Result<Addr<NatsPublisherActor>, TornadoError> {
        let trace_context_propagator = TraceContextPropagator::new();
        Ok(actix::Supervisor::start(move |ctx: &mut Context<NatsPublisherActor>| {
            ctx.set_mailbox_capacity(message_mailbox_capacity);
            NatsPublisherActor {
                config,
                nats_connection: Rc::new(None),
                restarted: false,
                trace_context_propagator,
            }
        }))
    }
}

impl Actor for NatsPublisherActor {
    type Context = Context<Self>;

    fn started(&mut self, ctx: &mut Self::Context) {
        info!(
            "NatsPublisherActor started. Connecting to NATS address(es): {:?}",
            self.config.client.addresses
        );

        let client_config = self.config.client.clone();
        let nats_connection = self.nats_connection.clone();
        let restarted = self.restarted;
        ctx.wait(
            async move {
                if restarted {
                    info!(
                        "NatsPublisherActor was restarted after a failure. Waiting {} seconds before proceeding ...",
                        WAIT_BETWEEN_RESTARTS_SEC
                    );
                    time::sleep(time::Duration::from_secs(WAIT_BETWEEN_RESTARTS_SEC)).await;
                }
                if let Some(connection) = nats_connection.deref() {
                    connection.close().await.unwrap();
                    match connection.close().await {
                        Ok(()) => {debug!(
                            "NatsPublisherActor - Successfully closed previously opened NATS connection."
                        );}
                        Err(err) => {
                            error!("NatsPublisherActor - Error while closing previously opened NATS connection. Err: {:?}", err)
                        }
                    };
                }
                client_config.new_client().await
            }
            .into_actor(self)
                .map(move |client, act, ctx| match client {
                    Ok(client) => {
                        info!(
                            "NatsPublisherActor connected to server [{:?}]",
                            &act.config.client.addresses
                        );
                        act.nats_connection = Rc::new(Some(client));
                    }
                    Err(err) => {
                        act.nats_connection = Rc::new(None);
                        warn!("NatsPublisherActor connection failed. Err: {}", err);
                        ctx.stop();
                    }
                }),
        );
    }
}

impl actix::Supervised for NatsPublisherActor {
    fn restarting(&mut self, _ctx: &mut Context<NatsPublisherActor>) {
        info!("Restarting NatsPublisherActor");
        self.restarted = true;
    }
}

impl Handler<EventMessage> for NatsPublisherActor {
    type Result = Result<(), TornadoCommonActorError>;

    fn handle(&mut self, mut msg: EventMessage, ctx: &mut Context<Self>) -> Self::Result {
<<<<<<< HEAD
        let _parent_span = msg.0.span.clone().entered();
        let _context_guard = msg.0.event.get_trace_context().map(|trace_context| {
            TelemetryContextExtractor::attach_trace_context(
                trace_context,
                &self.trace_context_propagator,
            )
        });
        let trace_id = msg.0.event.trace_id.as_str();
        let span = tracing::error_span!("NatsPublisherActor", trace_id).entered();
=======
        let parent_span = msg.span.clone().entered();
        let trace_id = msg.event.get_trace_id_for_logging(Some(parent_span.context()).as_ref());
        let span =
            tracing::error_span!("NatsPublisherActor", trace_id = &trace_id.as_ref()).entered();
>>>>>>> dad4acb9
        let trace_context = TelemetryContextInjector::get_trace_context_map(
            &span.context(),
            &self.trace_context_propagator,
        );
        msg.0.event.set_trace_context(trace_context);

        trace!("NatsPublisherActor - Handling Event to be sent to Nats - {:?}", &msg.0.event);

        let address = ctx.address();

        if let Some(connection) = self.nats_connection.deref() {
            let event = serde_json::to_vec(&msg.0.event).map_err(|err| {
                TornadoCommonActorError::SerdeError { message: format! {"{}", err} }
            })?;

            let client = connection.clone();
            let config = self.config.clone();

            actix::spawn(async move {
                debug!("NatsPublisherActor - Publishing event to NATS");
                match client.publish(&config.subject, &event).await {
                    Ok(_) => trace!(
                        "NatsPublisherActor - Publish event to NATS succeeded. Event: {:?}",
                        &msg
                    ),
                    Err(e) => {
                        error!("NatsPublisherActor - Error sending event to NATS. Err: {:?}", e);
                        time::sleep(time::Duration::from_secs(1)).await;
                        address.try_send(msg).unwrap_or_else(|err| error!("NatsPublisherActor -  Error while sending event to itself. Error: {}", err));
                    }
                }
            }.instrument(span.exit()));
        } else {
            warn!("NatsPublisherActor - Processing event but NATS connection not yet established. Stopping actor and reprocessing the event ...");
            ctx.stop();
            address.try_send(msg).unwrap_or_else(|err| {
                error!("NatsPublisherActor -  Error while sending event to itself. Err: {:?}", err)
            });
        }

        Ok(())
    }
}

pub async fn wait_for_nats_connection(client_config: &NatsClientConfig) -> Connection {
    loop {
        match client_config.new_client().await {
            Err(connection_error) => {
                error!("Error during connection to NATS. Err: {:?}", connection_error);
                time::sleep(time::Duration::from_secs(5)).await;
            }
            Ok(connection) => {
                info!("NatsClientConfig - Successfully connected to NATS");
                return connection;
            }
        }
    }
}<|MERGE_RESOLUTION|>--- conflicted
+++ resolved
@@ -171,34 +171,22 @@
     type Result = Result<(), TornadoCommonActorError>;
 
     fn handle(&mut self, mut msg: EventMessage, ctx: &mut Context<Self>) -> Self::Result {
-<<<<<<< HEAD
-        let _parent_span = msg.0.span.clone().entered();
-        let _context_guard = msg.0.event.get_trace_context().map(|trace_context| {
-            TelemetryContextExtractor::attach_trace_context(
-                trace_context,
-                &self.trace_context_propagator,
-            )
-        });
-        let trace_id = msg.0.event.trace_id.as_str();
-        let span = tracing::error_span!("NatsPublisherActor", trace_id).entered();
-=======
         let parent_span = msg.span.clone().entered();
         let trace_id = msg.event.get_trace_id_for_logging(Some(parent_span.context()).as_ref());
         let span =
             tracing::error_span!("NatsPublisherActor", trace_id = &trace_id.as_ref()).entered();
->>>>>>> dad4acb9
         let trace_context = TelemetryContextInjector::get_trace_context_map(
             &span.context(),
             &self.trace_context_propagator,
         );
-        msg.0.event.set_trace_context(trace_context);
-
-        trace!("NatsPublisherActor - Handling Event to be sent to Nats - {:?}", &msg.0.event);
+        msg.event.set_trace_context(trace_context);
+
+        trace!("NatsPublisherActor - Handling Event to be sent to Nats - {:?}", &msg.event);
 
         let address = ctx.address();
 
         if let Some(connection) = self.nats_connection.deref() {
-            let event = serde_json::to_vec(&msg.0.event).map_err(|err| {
+            let event = serde_json::to_vec(&msg.event).map_err(|err| {
                 TornadoCommonActorError::SerdeError { message: format! {"{}", err} }
             })?;
 
