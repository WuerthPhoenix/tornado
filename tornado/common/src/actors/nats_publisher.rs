--- conflicted
+++ resolved
@@ -171,13 +171,6 @@
     type Result = Result<(), TornadoCommonActorError>;
 
     fn handle(&mut self, mut msg: EventMessage, ctx: &mut Context<Self>) -> Self::Result {
-<<<<<<< HEAD
-        let span =
-            tracing::error_span!("NatsPublisherActor", trace_id = tracing::field::Empty).entered();
-        let trace_id =
-            msg.event.get_trace_id_or_extract_from_context(Some(span.context()).as_ref());
-        span.record("trace_id", &trace_id.as_ref());
-=======
         let _parent_span = msg.span.clone().entered();
         let _context_guard = msg.event.get_trace_context().map(|trace_context| {
             TelemetryContextExtractor::attach_trace_context(
@@ -187,7 +180,11 @@
         });
         let trace_id = msg.event.trace_id.as_str();
         let span = tracing::error_span!("NatsPublisherActor", trace_id).entered();
->>>>>>> da59d689
+        let span =
+            tracing::error_span!("NatsPublisherActor", trace_id = tracing::field::Empty).entered();
+        let trace_id =
+            msg.event.get_trace_id_or_extract_from_context(Some(span.context()).as_ref());
+        span.record("trace_id", &trace_id.as_ref());
         let trace_context = TelemetryContextInjector::get_trace_context_map(
             &span.context(),
             &self.trace_context_propagator,
