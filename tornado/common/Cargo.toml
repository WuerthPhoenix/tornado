--- conflicted
+++ resolved
@@ -26,10 +26,7 @@
 tracing = "0.1"
 tracing-futures = "0.2"
 tracing-opentelemetry = "0.16.0"
-<<<<<<< HEAD
-=======
 tracing-serde = "0.1"
->>>>>>> d2adb1f4
 
 # Feature nats
 async-nats = { version = "0.10", optional = true }
