--- conflicted
+++ resolved
@@ -224,21 +224,12 @@
         match config {
             MatcherConfig::Filter { name, nodes, .. } => {
                 assert_eq!("root", name);
-<<<<<<< HEAD
-                assert_eq!(8, rules.len());
-                assert_eq!(1, rules.iter().filter(|val| "all_emails".eq(&val.name)).count());
-                assert_eq!(
-                    1,
-                    rules.iter().filter(|val| "emails_with_temperature".eq(&val.name)).count()
-                );
-                assert_eq!(1, rules.iter().filter(|val| "archive_all".eq(&val.name)).count());
-=======
                 assert_eq!(1, nodes.len());
 
                 match nodes.get(0) {
                     Some(MatcherConfig::Ruleset { name, rules }) => {
                         assert_eq!("ruleset_01", name);
-                        assert_eq!(7, rules.len());
+                        assert_eq!(8, rules.len());
                         assert_eq!(
                             1,
                             rules.iter().filter(|val| "all_emails".eq(&val.name)).count()
@@ -257,7 +248,6 @@
                     }
                     _ => assert!(false),
                 }
->>>>>>> a6626b16
             }
             _ => assert!(false),
         }
