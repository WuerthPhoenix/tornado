--- conflicted
+++ resolved
@@ -105,11 +105,7 @@
 mod test {
     use super::*;
     use crate::actor::dispatcher::{ActixEventBus, DispatcherActor};
-<<<<<<< HEAD
-    use std::collections::{BTreeMap, HashMap};
-=======
     use std::collections::{HashMap, BTreeMap};
->>>>>>> 8fcf16ca
     use std::sync::Arc;
     use serde_json::json;
     use tornado_common_api::{Event, Value, WithEventData};
