use crate::api::MatcherApiHandler;
use crate::config;
use crate::dispatcher::{ActixEventBus, DispatcherActor};
use crate::engine::{EventMessage, MatcherActor};
use crate::executor::retry::RetryActor;
use crate::executor::ExecutorActor;
use crate::executor::{ActionMessage, LazyExecutorActor, LazyExecutorActorInitMessage};
use crate::monitoring::monitoring_endpoints;
use actix::prelude::*;
use actix_cors::Cors;
use actix_web::middleware::Logger;
use actix_web::{web, App, HttpServer};
use log::*;
use std::sync::Arc;
use tornado_common::actors::json_event_reader::JsonEventReaderActor;
use tornado_common::actors::nats_subscriber::subscribe_to_nats;
use tornado_common::actors::tcp_server::listen_to_tcp;
use tornado_common_logger::setup_logger;
use tornado_engine_api::auth::{roles_map_to_permissions_map, AuthService};
use tornado_engine_api::config::api::ConfigApi;
use tornado_engine_api::model::ApiData;
use tornado_engine_matcher::dispatcher::Dispatcher;

pub async fn daemon(
    config_dir: &str,
    rules_dir: &str,
    drafts_dir: &str,
) -> Result<(), Box<dyn std::error::Error + Send + Sync + 'static>> {
    let configs = config::parse_config_files(config_dir, rules_dir, drafts_dir)?;

    setup_logger(&configs.tornado.logger)?;

    // start system
    let daemon_config = configs.tornado.tornado.daemon;
    let thread_pool_config = daemon_config.thread_pool_config.clone().unwrap_or_default();
    let threads_per_queue = thread_pool_config.get_threads_count();
    info!(
        "Starting Tornado daemon with {} threads per queue. Thread config: {:?}",
        threads_per_queue, thread_pool_config
    );

    let retry_strategy = Arc::new(daemon_config.retry_strategy.clone());
    info!("Tornado global retry strategy: {:?}", retry_strategy);

    // Start archive executor actor
    let archive_config = configs.archive_executor_config.clone();
    let archive_executor_addr = RetryActor::start_new(retry_strategy.clone(), move || {
        SyncArbiter::start(threads_per_queue, move || {
            let executor = tornado_executor_archive::ArchiveExecutor::new(&archive_config);
            ExecutorActor { executor }
        })
    });

    // Start script executor actor
    let script_executor_addr = RetryActor::start_new(retry_strategy.clone(), move || {
        SyncArbiter::start(threads_per_queue, move || {
            let executor = tornado_executor_script::ScriptExecutor::new();
            ExecutorActor { executor }
        })
    });

    // Start logger executor actor
    let logger_executor_addr = RetryActor::start_new(retry_strategy.clone(), move || {
        SyncArbiter::start(threads_per_queue, move || {
            let executor = tornado_executor_logger::LoggerExecutor::new();
            ExecutorActor { executor }
        })
    });

    // Start ForEach executor actor
    let foreach_executor_addr = SyncArbiter::start(threads_per_queue, move || LazyExecutorActor::<
        tornado_executor_foreach::ForEachExecutor,
    > {
        executor: None,
    });

    // Start elasticsearch executor actor
    let es_authentication = configs.elasticsearch_executor_config.default_auth.clone();
    let elasticsearch_executor_addr = RetryActor::start_new(retry_strategy.clone(), move || {
        SyncArbiter::start(threads_per_queue, move || {
            let es_authentication = es_authentication.clone();
            let executor =
                tornado_executor_elasticsearch::ElasticsearchExecutor::new(es_authentication)
                    .expect("Cannot start the Elasticsearch Executor");
            ExecutorActor { executor }
        })
    });

    // Start icinga2 executor actor
    let icinga2_client_config = configs.icinga2_executor_config.clone();
    let icinga2_executor_addr = RetryActor::start_new(retry_strategy.clone(), move || {
        SyncArbiter::start(threads_per_queue, move || {
            let executor =
                tornado_executor_icinga2::Icinga2Executor::new(icinga2_client_config.clone())
                    .expect("Cannot start the Icinga2Executor Executor");
            ExecutorActor { executor }
        })
    });

    // Start director executor actor
    let director_client_config = configs.director_executor_config.clone();
    let director_executor_addr = RetryActor::start_new(retry_strategy.clone(), move || {
        SyncArbiter::start(threads_per_queue, move || {
            let executor =
                tornado_executor_director::DirectorExecutor::new(director_client_config.clone())
                    .expect("Cannot start the DirectorExecutor Executor");
            ExecutorActor { executor }
        })
    });

    // Start monitoring executor actor
    let icinga2_client_config = configs.icinga2_executor_config.clone();
    let director_client_config = configs.director_executor_config.clone();
    let monitoring_executor_addr = RetryActor::start_new(retry_strategy.clone(), move || {
        SyncArbiter::start(threads_per_queue, move || {
            let executor = tornado_executor_monitoring::MonitoringExecutor::new(
                icinga2_client_config.clone(),
                director_client_config.clone(),
            )
            .expect("Cannot start the MonitoringExecutor Executor");
            ExecutorActor { executor }
        })
    });

    // Configure action dispatcher
    let foreach_executor_addr_clone = foreach_executor_addr.clone();
    let event_bus = {
        let event_bus = ActixEventBus {
            callback: move |action| {
                let action = Arc::new(action);
                let send_result = match action.id.as_ref() {
                    "archive" => {
                        archive_executor_addr.try_send(ActionMessage { action }).map_err(|err| {
                            format!("Error sending message to 'archive' executor. Err: {:?}", err)
                        })
                    }
                    "icinga2" => {
                        icinga2_executor_addr.try_send(ActionMessage { action }).map_err(|err| {
                            format!("Error sending message to 'icinga2' executor. Err: {:?}", err)
                        })
                    }
                    "director" => {
                        director_executor_addr.try_send(ActionMessage { action }).map_err(|err| {
                            format!("Error sending message to 'director' executor. Err: {:?}", err)
<<<<<<< HEAD
                        }),
                    "monitoring" => monitoring_executor_addr
                        .try_send(ActionMessage { action, failed_attempts: 0 })
                        .map_err(|err| {
                            format!(
                                "Error sending message to 'monitoring' executor. Err: {:?}",
                                err
                            )
                        }),
                    "script" => script_executor_addr
                        .try_send(ActionMessage { action, failed_attempts: 0 })
                        .map_err(|err| {
=======
                        })
                    }
                    "script" => {
                        script_executor_addr.try_send(ActionMessage { action }).map_err(|err| {
>>>>>>> b82fa5f1
                            format!("Error sending message to 'script' executor. Err: {:?}", err)
                        })
                    }
                    "foreach" => foreach_executor_addr_clone
                        .try_send(ActionMessage { action })
                        .map_err(|err| {
                            format!("Error sending message to 'foreach' executor. Err: {:?}", err)
                        }),
                    "logger" => {
                        logger_executor_addr.try_send(ActionMessage { action }).map_err(|err| {
                            format!("Error sending message to 'logger' executor. Err: {:?}", err)
                        })
                    }
                    "elasticsearch" => elasticsearch_executor_addr
                        .try_send(ActionMessage { action })
                        .map_err(|err| {
                            format!(
                                "Error sending message to 'elasticsearch' executor. Err: {:?}",
                                err
                            )
                        }),
                    _ => Err(format!("There are not executors for action id [{}]", &action.id)),
                };
                if let Err(error_message) = send_result {
                    error!("{}", error_message)
                }
            },
        };
        Arc::new(event_bus)
    };

    let event_bus_clone = event_bus.clone();
    foreach_executor_addr.do_send(LazyExecutorActorInitMessage::<
        tornado_executor_foreach::ForEachExecutor,
        _,
    > {
        init: move || tornado_executor_foreach::ForEachExecutor::new(event_bus_clone.clone()),
    });

    // Start dispatcher actor
    let dispatcher_addr = SyncArbiter::start(threads_per_queue, move || {
        let dispatcher = Dispatcher::build(event_bus.clone()).expect("Cannot build the dispatcher");
        DispatcherActor { dispatcher }
    });

    // Start matcher actor
    let matcher_addr =
        MatcherActor::start(dispatcher_addr.clone(), configs.matcher_config.clone())?;

    if daemon_config.is_nats_enabled() {
        info!("NATS connection is enabled. Starting it...");

        let nats_config = daemon_config
            .nats
            .clone()
            .expect("Nats configuration must be provided to connect to the Nats cluster");

        let addresses = nats_config.client.addresses.clone();
        let subject = nats_config.subject.clone();
        let message_queue_size = daemon_config.message_queue_size;
        let matcher_addr_clone = matcher_addr.clone();

        actix::spawn(async move {
            subscribe_to_nats(nats_config, message_queue_size, move |event| {
                matcher_addr_clone.do_send(EventMessage { event });
                Ok(())
            })
            .await
            .and_then(|_| {
                info!(
                    "NATS connection started at [{:#?}]. Listening for incoming events on subject [{}]",
                    addresses, subject
                );
                Ok(())
            })
            .unwrap_or_else(|err| {
                error!(
                    "NATS connection failed started at [{:#?}], subject [{}]. Err: {}",
                    addresses, subject, err
                );
                std::process::exit(1);
            });
        });
    } else {
        info!("NATS connection is disabled. Do not start it.")
    };

    if daemon_config.is_event_tcp_socket_enabled() {
        info!("TCP server is enabled. Starting it...");
        // Start Event Json TCP listener
        let tcp_address = format!(
            "{}:{}",
            daemon_config
                .event_socket_ip
                .clone()
                .expect("'event_socket_ip' must be provided to start the tornado TCP server"),
            daemon_config
                .event_socket_port
                .clone()
                .expect("'event_socket_port' must be provided to start the tornado TCP server")
        );
        let json_matcher_addr_clone = matcher_addr.clone();
        let message_queue_size = daemon_config.message_queue_size;

        actix::spawn(async move {
            listen_to_tcp(tcp_address.clone(), message_queue_size, move |msg| {
                let json_matcher_addr_clone = json_matcher_addr_clone.clone();
                JsonEventReaderActor::start_new(msg, move |event| {
                    json_matcher_addr_clone.do_send(EventMessage { event })
                });
            })
            .await
            .and_then(|_| {
                info!("Started TCP server at [{}]. Listening for incoming events", tcp_address);
                Ok(())
            })
            // here we are forced to unwrap by the Actix API. See: https://github.com/actix/actix/issues/203
            .unwrap_or_else(|err| {
                error!("Cannot start TCP server at [{}]. Err: {}", tcp_address, err);
                std::process::exit(1);
            });
        });
    } else {
        info!("TCP server is disabled. Do not start it.")
    };

    let web_server_ip = daemon_config.web_server_ip.clone();
    let web_server_port = daemon_config.web_server_port;

    let auth_service = AuthService::new(Arc::new(roles_map_to_permissions_map(
        daemon_config.auth.role_permissions.clone(),
    )));
    let api_handler = MatcherApiHandler::new(matcher_addr);
    let daemon_config = daemon_config.clone();
    let matcher_config = configs.matcher_config.clone();

    // Start API and monitoring endpoint
    HttpServer::new(move || {
        let api_handler = api_handler.clone();
        let daemon_config = daemon_config.clone();
        let config_api = ApiData {
            auth: auth_service.clone(),
            api: ConfigApi::new(api_handler.clone(), matcher_config.clone()),
        };
        let auth_api = ApiData { auth: auth_service.clone(), api: () };

        App::new()
            .wrap(Logger::default())
            .wrap(Cors::new().max_age(3600).finish())
            .service(
                web::scope("/api")
                    .service(tornado_engine_api::auth::web::build_auth_endpoints(auth_api))
                    .service(tornado_engine_api::config::web::build_config_endpoints(config_api))
                    .service(tornado_engine_api::event::web::build_event_endpoints(api_handler)),
            )
            .service(monitoring_endpoints(web::scope("/monitoring"), daemon_config))
    })
    .bind(format!("{}:{}", web_server_ip, web_server_port))
    // here we are forced to unwrap by the Actix API. See: https://github.com/actix/actix/issues/203
    .unwrap_or_else(|err| {
        error!("Web Server cannot start on port {}. Err: {}", web_server_port, err);
        std::process::exit(1);
    })
    .run()
    .await?;

    Ok(())
}<|MERGE_RESOLUTION|>--- conflicted
+++ resolved
@@ -142,25 +142,20 @@
                     "director" => {
                         director_executor_addr.try_send(ActionMessage { action }).map_err(|err| {
                             format!("Error sending message to 'director' executor. Err: {:?}", err)
-<<<<<<< HEAD
-                        }),
-                    "monitoring" => monitoring_executor_addr
-                        .try_send(ActionMessage { action, failed_attempts: 0 })
-                        .map_err(|err| {
-                            format!(
-                                "Error sending message to 'monitoring' executor. Err: {:?}",
-                                err
-                            )
-                        }),
-                    "script" => script_executor_addr
-                        .try_send(ActionMessage { action, failed_attempts: 0 })
-                        .map_err(|err| {
-=======
-                        })
+                        })
+                    }
+                    "monitoring" => {
+                        monitoring_executor_addr
+                            .try_send(ActionMessage { action, failed_attempts: 0 })
+                            .map_err(|err| {
+                                format!(
+                                    "Error sending message to 'monitoring' executor. Err: {:?}",
+                                    err
+                                )
+                            })
                     }
                     "script" => {
                         script_executor_addr.try_send(ActionMessage { action }).map_err(|err| {
->>>>>>> b82fa5f1
                             format!("Error sending message to 'script' executor. Err: {:?}", err)
                         })
                     }
