--- conflicted
+++ resolved
@@ -6,13 +6,9 @@
 use std::borrow::Cow;
 use std::cmp::Ordering;
 use std::collections::HashMap;
-<<<<<<< HEAD
 use tornado_common_logger::opentelemetry_logger::TelemetryContext;
 use tracing::Span;
 use tracing_opentelemetry::OpenTelemetrySpanExt;
-=======
-use rand::{thread_rng, Rng};
->>>>>>> d2adb1f4
 
 pub mod error;
 pub mod partial_ordering;
@@ -26,12 +22,6 @@
 /// Events are produced by Collectors and are sent to the Tornado Engine to be processed.
 #[derive(Debug, Clone, Serialize, Deserialize, PartialEq, Default)]
 pub struct Event {
-<<<<<<< HEAD
-=======
-    #[serde(default = "default_trace_id")]
-    #[serde(deserialize_with = "deserialize_null_trace_id")]
-    pub trace_id: u64,
->>>>>>> d2adb1f4
     #[serde(rename = "type")]
     pub event_type: String,
     pub created_ms: u64,
@@ -40,7 +30,8 @@
 }
 
 pub trait WithEventData {
-    fn trace_id(&self) -> Option<u64>;
+    // todo: remove this aswell
+    fn trace_id(&self) -> Option<&str>;
     fn event_type(&self) -> Option<&str>;
     fn created_ms(&self) -> Option<u64>;
     fn payload(&self) -> Option<&Payload>;
@@ -55,8 +46,8 @@
 pub const EVENT_METADATA: &str = "metadata";
 
 impl WithEventData for Value {
-    fn trace_id(&self) -> Option<u64> {
-        self.get(EVENT_TRACE_ID).and_then(|val| val.get_number()).and_then(|num| num.as_u64())
+    fn trace_id(&self) -> Option<&str> {
+        self.get(EVENT_TRACE_ID).and_then(|val| val.get_text())
     }
 
     fn event_type(&self) -> Option<&str> {
@@ -98,23 +89,7 @@
     }
 }
 
-<<<<<<< HEAD
 const METADATA_TRACE_CONTEXT: &str = "trace_context";
-=======
-#[inline]
-fn default_trace_id() -> u64 {
-    thread_rng().gen()
-}
-
-fn deserialize_null_trace_id<'de, D>(deserializer: D) -> Result<u64, D::Error>
-where
-    D: Deserializer<'de>,
-{
-    let opt = Option::deserialize(deserializer)?;
-    Ok(opt.unwrap_or_else(default_trace_id))
-}
-
->>>>>>> d2adb1f4
 impl Event {
     pub fn new<S: Into<String>>(event_type: S) -> Event {
         Event::new_with_payload(event_type, Map::new())
