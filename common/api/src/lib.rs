use chrono::prelude::Local;
use error::CommonError;
use opentelemetry::propagation::TextMapPropagator;
use opentelemetry::sdk::propagation::TraceContextPropagator;
use opentelemetry::{Context, ContextGuard};
use partial_ordering::PartialOrdering;
use serde::{Deserialize, Deserializer, Serialize};
use std::borrow::Cow;
use std::cmp::Ordering;
use std::collections::HashMap;
use tornado_common_logger::opentelemetry_logger::{
    TelemetryContextExtractor, TelemetryContextInjector,
};
use tracing::Span;
use tracing_opentelemetry::OpenTelemetrySpanExt;

pub mod error;
pub mod partial_ordering;

pub type Value = serde_json::Value;
pub type Map<K, V> = serde_json::Map<K, V>;
pub type Number = serde_json::Number;

/// An Event is correlated with an incoming episode, incident, situation or any kind of message
///   that could be meaningful to the system.
/// Events are produced by Collectors and are sent to the Tornado Engine to be processed.
#[derive(Debug, Clone, Serialize, Deserialize, PartialEq, Default)]
pub struct Event {
    #[serde(default = "default_trace_id")]
    #[serde(deserialize_with = "deserialize_null_trace_id")]
    pub trace_id: String,
    #[serde(rename = "type")]
    pub event_type: String,
    pub created_ms: u64,
    pub payload: Payload,
    pub metadata: Option<Map<String, Value>>,
}

pub trait WithEventData {
    fn trace_id(&self) -> Option<&str>;
    fn event_type(&self) -> Option<&str>;
    fn created_ms(&self) -> Option<u64>;
    fn payload(&self) -> Option<&Payload>;
    fn metadata(&self) -> Option<&Value>;
    fn add_to_metadata(&mut self, key: String, value: Value) -> Result<(), CommonError>;
}

pub const EVENT_TRACE_ID: &str = "trace_id";
pub const EVENT_TYPE: &str = "type";
pub const EVENT_CREATED_MS: &str = "created_ms";
pub const EVENT_PAYLOAD: &str = "payload";
pub const EVENT_METADATA: &str = "metadata";
const METADATA_TRACE_CONTEXT: &str = "trace_context";
const METADATA_TENANT_ID: &str = "tenant_id";
const METADATA_FIELDS_TO_DISCARD: [&str; 1] = [ METADATA_TENANT_ID ];

impl WithEventData for Value {
    fn trace_id(&self) -> Option<&str> {
        self.get(EVENT_TRACE_ID).and_then(|val| val.get_text())
    }

    fn event_type(&self) -> Option<&str> {
        self.get(EVENT_TYPE).and_then(|val| val.get_text())
    }

    fn created_ms(&self) -> Option<u64> {
        self.get(EVENT_CREATED_MS).and_then(|val| val.get_number()).and_then(|num| num.as_u64())
    }

    fn payload(&self) -> Option<&Payload> {
        self.get(EVENT_PAYLOAD).and_then(|val| val.get_map())
    }

    fn metadata(&self) -> Option<&Value> {
        self.get(EVENT_METADATA)
    }

    fn add_to_metadata(&mut self, key: String, value: Value) -> Result<(), CommonError> {
        match self.get_mut(EVENT_METADATA) {
            Some(Value::Null) | None => {
                if let Some(map) = self.get_map_mut() {
                    let mut payload = Map::new();
                    payload.insert(key, value);
                    map.insert(EVENT_METADATA.to_owned(), Value::Object(payload));
                    Ok(())
                } else {
                    Err(CommonError::BadDataError { message: "Event should be a Map".to_owned() })
                }
            }
            Some(Value::Object(payload)) => {
                payload.insert(key, value);
                Ok(())
            }
            _ => Err(CommonError::BadDataError {
                message: "Event metadata should be a Map".to_owned(),
            }),
        }
    }
}

#[inline]
fn default_trace_id() -> String {
    uuid::Uuid::new_v4().to_string()
}

fn deserialize_null_trace_id<'de, D>(deserializer: D) -> Result<String, D::Error>
where
    D: Deserializer<'de>,
{
    let opt = Option::deserialize(deserializer)?;
    Ok(opt.unwrap_or_else(default_trace_id))
}

impl Event {
    pub fn new<S: Into<String>>(event_type: S) -> Event {
        Event::new_with_payload(event_type, Map::new())
    }

    pub fn new_with_payload<S: Into<String>>(event_type: S, payload: Payload) -> Event {
        let dt = Local::now(); // e.g. `2014-11-28T21:45:59.324310806+09:00`
        let created_ms = dt.timestamp_millis() as u64;
        Event {
            trace_id: default_trace_id(),
            event_type: event_type.into(),
            created_ms,
            payload,
            metadata: None,
        }
    }

    pub fn get_trace_context(&self) -> Option<Context> {
        self.metadata
            .as_ref()
            .and_then(|val| val.get(METADATA_TRACE_CONTEXT))
            .and_then(|val| val.as_object())
            .map(TelemetryContextExtractor)
            .map(|context| TraceContextPropagator::new().extract(&context))
    }

    /// Sets the field metadata.trace_context of this event
    /// to the context of the passed span
    pub fn set_trace_context_from_span(&mut self, span: &Span) {
        let mut map = Map::new();
        let mut context_carrier = TelemetryContextInjector(&mut map);
        TraceContextPropagator::new().inject_context(&span.context(), &mut context_carrier);

        if !context_carrier.0.is_empty() {
            match self.metadata.as_mut() {
                None => {
                    let mut metadata = Map::new();
                    metadata.insert(METADATA_TRACE_CONTEXT.to_owned(), Value::Object(map));
                    self.metadata = Some(metadata)
                }
                Some(metadata) => {
                    metadata.insert(METADATA_TRACE_CONTEXT.to_owned(), Value::Object(map));
                }
            }
        }
    }

    /// Attaches the trace context contained in the event if present, and returns its guard
    pub fn attach_trace_context(&self) -> Option<ContextGuard> {
        self.get_trace_context().map(|context| context.attach())
    }

    /// Remove undesired metadata fields from the metadata
    pub fn remove_undesired_metadata(&mut self) {
        for metadata_field in METADATA_FIELDS_TO_DISCARD {
            self.metadata.as_mut()
                .and_then(|metadata| metadata.remove(metadata_field));
        }
    }
}

/// An Action is produced when an Event matches a specific Rule.
/// Once created, the Tornado Engine sends the Action to the Executors to be resolved.
#[derive(Debug, Clone, PartialEq, Serialize, Deserialize)]
pub struct Action {
    pub trace_id: Option<String>,
    pub id: String,
    pub payload: Payload,
}

impl Action {
    pub fn new<T: Into<String>, S: Into<String>>(trace_id: T, id: S) -> Action {
        Action::new_with_payload(trace_id, id, Map::new())
    }
    pub fn new_with_payload<T: Into<String>, S: Into<String>>(
        trace_id: T,
        id: S,
        payload: Payload,
    ) -> Action {
        Action { trace_id: Some(trace_id.into()), id: id.into(), payload }
    }
}

pub type Payload = Map<String, Value>;

pub trait ValueGet {
    fn get_from_map(&self, key: &str) -> Option<&Value>;
    fn get_from_array(&self, index: usize) -> Option<&Value>;
}

pub trait ValueExt {
    fn get_map(&self) -> Option<&Map<String, Value>>;

    fn get_map_mut(&mut self) -> Option<&mut Map<String, Value>>;

    fn get_array(&self) -> Option<&Vec<Value>>;

    fn get_text(&self) -> Option<&str>;

    fn get_bool(&self) -> Option<&bool>;

    fn get_number(&self) -> Option<&Number>;
}

impl ValueGet for Value {
    fn get_from_map(&self, key: &str) -> Option<&Value> {
        match self {
            Value::Object(payload) => payload.get(key),
            _ => None,
        }
    }
    fn get_from_array(&self, index: usize) -> Option<&Value> {
        match self {
            Value::Array(array) => array.get(index),
            _ => None,
        }
    }
}

impl ValueExt for Value {
    fn get_map(&self) -> Option<&Map<String, Value>> {
        match self {
            Value::Object(payload) => Some(payload),
            _ => None,
        }
    }

    fn get_map_mut(&mut self) -> Option<&mut Map<String, Value>> {
        match self {
            Value::Object(payload) => Some(payload),
            _ => None,
        }
    }

    fn get_array(&self) -> Option<&Vec<Value>> {
        match self {
            Value::Array(array) => Some(array),
            _ => None,
        }
    }

    fn get_text(&self) -> Option<&str> {
        match self {
            Value::String(value) => Some(value),
            _ => None,
        }
    }

    fn get_bool(&self) -> Option<&bool> {
        match self {
            Value::Bool(value) => Some(value),
            _ => None,
        }
    }

    fn get_number(&self) -> Option<&Number> {
        match self {
            Value::Number(value) => Some(value),
            _ => None,
        }
    }
}

pub fn cow_to_str<'o>(value: &'o Option<Cow<'o, Value>>) -> Option<&'o str> {
    match value {
        Some(cow) => cow.as_ref().get_text(),
        None => None,
    }
}

pub fn partial_cmp_option_cow_value<'o, F: FnOnce() -> Option<Cow<'o, Value>>>(
    first: &'o Option<Cow<'o, Value>>,
    second: F,
) -> Option<Ordering> {
    if let Some(first_value) = first {
        if let Some(second_value) = second() {
            first_value.as_ref().partial_cmp(second_value.as_ref())
        } else {
            None
        }
    } else {
        None
    }
}

pub trait RetriableError {
    fn can_retry(&self) -> bool;
}

impl<'o> ValueGet for HashMap<&'o str, &'o Value> {
    fn get_from_map(&self, key: &str) -> Option<&Value> {
        self.get(key).map(|s| *s)
    }
    fn get_from_array(&self, _index: usize) -> Option<&Value> {
        None
    }
}

impl ValueGet for Map<String, Value> {
    fn get_from_map(&self, key: &str) -> Option<&Value> {
        self.get(key)
    }
    fn get_from_array(&self, _index: usize) -> Option<&Value> {
        None
    }
}

impl ValueGet for HashMap<String, Value> {
    fn get_from_map(&self, key: &str) -> Option<&Value> {
        self.get(key)
    }
    fn get_from_array(&self, _index: usize) -> Option<&Value> {
        None
    }
}

#[cfg(test)]
mod test {
    use super::*;
    use opentelemetry::trace::TraceContextExt;
    use serde_json::{self, json};
    use std::fs;
    use std::time::{SystemTime, UNIX_EPOCH};

    #[test]
    fn created_ms_should_be_preset() {
        // Arrange
        let before_ms = SystemTime::now().duration_since(UNIX_EPOCH).unwrap().as_millis();

        // Act
        let event = Event::new("");
        let created_ms = event.created_ms as u128;
        println!("created_ms: [{}]", created_ms);

        let after_ms = SystemTime::now().duration_since(UNIX_EPOCH).unwrap().as_millis();

        // Assert
        assert!(created_ms >= before_ms);
        assert!(created_ms <= after_ms);
    }

    #[test]
    fn should_return_an_option_with_text() {
        // Arrange
        let value = Value::String("text_value".to_owned());

        // Act
        let text = (&value).get_text();

        // Assert
        assert!(text.is_some());
        assert_eq!("text_value", text.unwrap());
    }

    #[test]
    fn should_return_an_empty_option() {
        // Arrange
        let value = Value::Object(Map::new());

        // Act
        let text = (&value).get_text();

        // Assert
        assert!(text.is_none());
    }

    #[test]
    fn should_return_an_option_with_bool() {
        // Arrange
        let value = Value::Bool(true);

        // Act
        let boolean = value.get_bool();

        // Assert
        assert!(boolean.is_some());
        assert!(boolean.unwrap());
    }

    #[test]
    fn should_return_an_option_with_number() {
        // Arrange
        let value = json!(64.0);

        // Act
        let number = value.get_number();

        // Assert
        assert!(number.is_some());
        assert_eq!(Some(64.0), number.unwrap().as_f64());
    }

    #[test]
    fn should_return_an_option_with_text_from_cow() {
        // Arrange
        let value = Value::String("text_value".to_owned());
        let cow = Cow::Borrowed(&value);

        // Act
        let text = cow.get_text();

        // Assert
        assert!(text.is_some());
        assert_eq!("text_value", text.unwrap());
    }

    #[test]
    fn should_return_an_option_with_text_from_option() {
        // Arrange
        let value = Value::String("text_value".to_owned());
        let option = Some(Cow::Borrowed(&value));

        // Act
        let text = cow_to_str(&option);

        // Assert
        assert!(text.is_some());
        assert_eq!("text_value", text.unwrap());
    }

    #[test]
    fn should_compare_value_with_str() {
        // Arrange
        let value = Value::String("text_value".to_owned());

        // Assert
        assert_eq!("text_value", &value);
        assert_eq!(&value, "text_value");
    }

    #[test]
    fn should_compare_value_with_bool() {
        // Arrange
        let value = Value::Bool(true);

        // Assert
        assert_eq!(&true, &value);
        assert_eq!(&value, &true);
    }

    #[test]
    fn should_compare_value_with_f64() {
        // Arrange
        let value = json!(69.0);

        // Assert
        assert_eq!(&69.0, &value);
        assert_eq!(&value, &69.0);
    }

    #[test]
    fn should_compare_value_with_u64() {
        // Arrange
        let u_value: u64 = 69;
        let value = json!(u_value);

        // Assert
        assert_eq!(&u_value, &value);
        assert_eq!(&value, &u_value);
    }

    #[test]
    fn should_compare_value_with_i64() {
        // Arrange
        let i_value: i64 = -69;
        let value = json!(i_value);

        // Assert
        assert_eq!(&i_value, &value);
        assert_eq!(&value, &i_value);
    }

    #[test]
    fn should_compare_array_values() {
        // Arrange
        let value_1 =
            Value::Array(vec![Value::String("text_value".to_owned()), Value::Bool(false)]);

        // Assert
        assert_ne!(Value::Array(vec![]), value_1);
        assert_eq!(value_1.clone(), value_1);
    }

    #[test]
    fn should_compare_map_values() {
        // Arrange
        let array = Value::Array(vec![Value::String("text_value".to_owned()), Value::Bool(false)]);

        let mut payload = Payload::new();
        payload.insert("array".to_owned(), array);
        payload.insert("bool".to_owned(), Value::Bool(false));

        let map = Value::Object(payload.clone());

        // Assert
        assert_ne!(Value::Object(Payload::new()), map);
        assert_eq!(Value::Object(payload.clone()), map);
    }

    #[test]
    fn should_parse_a_json_event_with_nested_payload() {
        // Arrange
        let filename = "./test_resources/event_nested_01.json";
        let event_json =
            fs::read_to_string(filename).expect(&format!("Unable to open the file [{}]", filename));

        // Act
        let event = serde_json::from_str::<Event>(&event_json);

        // Assert
        assert!(event.is_ok());
    }

    #[test]
    fn should_parse_a_json_event_with_a_null_value() {
        // Arrange
        let filename = "./test_resources/event_with_null_value.json";
        let event_json =
            fs::read_to_string(filename).expect(&format!("Unable to open the file [{}]", filename));

        // Act
        let event = serde_json::from_str::<Event>(&event_json);

        // Assert
        assert!(event.is_ok());
    }

    #[test]
    fn should_parse_numbers_as_float() {
        // Arrange
        let filename = "./test_resources/event_nested_01.json";
        let event_json =
            fs::read_to_string(filename).expect(&format!("Unable to open the file [{}]", filename));

        // Act
        let event = serde_json::from_str::<Event>(&event_json).unwrap();

        // Assert
        assert_eq!(&json!(123456.789), event.payload.get("number_f64").unwrap());
    }

    #[test]
    fn should_parse_numbers_as_neg_in() {
        // Arrange
        let filename = "./test_resources/event_nested_01.json";
        let event_json =
            fs::read_to_string(filename).expect(&format!("Unable to open the file [{}]", filename));

        // Act
        let event = serde_json::from_str::<Event>(&event_json).unwrap();

        // Assert
        assert_eq!(&json!(-111), event.payload.get("number_i64").unwrap());
    }

    #[test]
    fn should_parse_numbers_as_pos_int() {
        // Arrange
        let filename = "./test_resources/event_nested_01.json";
        let event_json =
            fs::read_to_string(filename).expect(&format!("Unable to open the file [{}]", filename));

        // Act
        let event = serde_json::from_str::<Event>(&event_json).unwrap();

        // Assert
        assert_eq!(&json!(222), event.payload.get("number_u64").unwrap());
    }

    #[test]
    fn value_text_should_return_no_child() {
        // Arrange
        let value = Value::String("".to_owned());

        // Act
        let result = value.get_from_map("");

        // Assert
        assert!(result.is_none());
    }

    #[test]
    fn value_map_should_return_child_if_exists() {
        // Arrange
        let mut children = Map::new();
        children.insert("first".to_owned(), Value::String("first_value".to_owned()));
        children.insert("second".to_owned(), Value::String("second_value".to_owned()));

        let value = Value::Object(children);

        // Act
        let result = value.get_from_map("second");

        // Assert
        assert!(result.is_some());
        assert_eq!("second_value", result.unwrap());
    }

    #[test]
    fn value_map_should_return_no_child_if_absent() {
        // Arrange
        let mut children = Map::new();
        children.insert("first".to_owned(), Value::String("first_value".to_owned()));
        children.insert("second".to_owned(), Value::String("second_value".to_owned()));

        let value = Value::Object(children);

        // Act
        let result = value.get_from_map("third");

        // Assert
        assert!(result.is_none());
    }

    #[test]
    fn should_convert_event_into_value() {
        // Arrange
        let mut payload = Payload::new();
        payload.insert("one-key".to_owned(), Value::String("one-value".to_owned()));
        payload.insert("two-key".to_owned(), Value::String("two-value".to_owned()));
        payload.insert("number".to_owned(), Value::Number(Number::from_f64(999.99).unwrap()));
        payload.insert("bool".to_owned(), Value::Bool(false));

        let event = Event::new_with_payload("my-event-type", payload.clone());
        let created_ms = event.created_ms.to_owned();

        // Act
        let value_from_event: Value = json!(event);

        // Assert
        assert_eq!(
            "my-event-type",
            value_from_event.get_from_map("type").unwrap().get_text().unwrap()
        );
        assert_eq!(&created_ms, value_from_event.get_from_map("created_ms").unwrap());
        assert_eq!(&Value::Object(payload), value_from_event.get_from_map("payload").unwrap());
    }

    #[test]
    fn should_convert_between_event_and_value() {
        // Arrange
        let mut payload = Payload::new();
        payload.insert("one-key".to_owned(), Value::String("one-value".to_owned()));
        payload.insert("number".to_owned(), Value::Number(Number::from_f64(999.99).unwrap()));
        payload.insert("bool".to_owned(), Value::Bool(false));

        let event = Event::new_with_payload("my-event-type", payload.clone());

        // Act
        let value_from_event: Value = json!(event.clone());
        let json_from_value = serde_json::to_string(&value_from_event).unwrap();
        let event_from_value: Event = serde_json::from_str(&json_from_value).unwrap();

        // Assert
        assert_eq!(event, event_from_value);
    }

    #[test]
    fn should_partially_cmp_values() {
        // Text
        assert_eq!(
            Some(Ordering::Equal),
            Value::String("one".to_owned()).partial_cmp(&Value::String("one".to_owned()))
        );
        assert_eq!(
            Some(Ordering::Greater),
            Value::String("two".to_owned()).partial_cmp(&Value::String("one".to_owned()))
        );
        assert_eq!(
            Some(Ordering::Less),
            Value::String("one".to_owned()).partial_cmp(&Value::String("two".to_owned()))
        );
        assert_eq!(None, Value::String("one".to_owned()).partial_cmp(&Value::Bool(true)));

        // Bool
        assert_eq!(Some(Ordering::Equal), Value::Bool(true).partial_cmp(&Value::Bool(true)));
        assert_eq!(Some(Ordering::Equal), Value::Bool(false).partial_cmp(&Value::Bool(false)));
        assert_eq!(Some(Ordering::Greater), Value::Bool(true).partial_cmp(&Value::Bool(false)));
        assert_eq!(Some(Ordering::Less), Value::Bool(false).partial_cmp(&Value::Bool(true)));
        assert_eq!(None, Value::Bool(true).partial_cmp(&Value::Array(vec![])));

        // Num
        assert_eq!(Some(Ordering::Equal), json!(64).partial_cmp(&json!(64)));
        assert_eq!(Some(Ordering::Equal), json!(64).partial_cmp(&json!(64)));
        assert_eq!(Some(Ordering::Equal), json!(64).partial_cmp(&json!(64)));
        assert_eq!(Some(Ordering::Equal), json!(64).partial_cmp(&json!(64)));
        assert_eq!(Some(Ordering::Equal), json!(64.0).partial_cmp(&json!(64.0)));
        assert_eq!(Some(Ordering::Equal), json!(0.0).partial_cmp(&json!(0)));
        assert_eq!(Some(Ordering::Equal), json!(0.0).partial_cmp(&json!(0)));

        assert_eq!(Some(Ordering::Greater), json!(0.0).partial_cmp(&json!(-1000)));
        assert_eq!(Some(Ordering::Greater), json!(0).partial_cmp(&json!(-1000)));
        assert_eq!(Some(Ordering::Greater), json!(0.0).partial_cmp(&json!(-100000.0)));

        assert_eq!(Some(Ordering::Less), json!(10).partial_cmp(&json!(1000)));
        assert_eq!(Some(Ordering::Less), json!(0.0).partial_cmp(&json!(1000)));

        assert_eq!(None, json!(0).partial_cmp(&Value::Bool(false)));

        // Array
        assert_eq!(Some(Ordering::Equal), Value::Array(vec![]).partial_cmp(&Value::Array(vec![])));
        assert_eq!(
            Some(Ordering::Greater),
            Value::Array(vec![Value::Bool(true)])
                .partial_cmp(&Value::Array(vec![Value::Bool(false)]))
        );
        assert_eq!(
            Some(Ordering::Less),
            Value::Array(vec![Value::Bool(true), Value::Bool(false)])
                .partial_cmp(&Value::Array(vec![Value::Bool(true), Value::Bool(true)]))
        );
    }

    #[test]
    fn should_return_a_valid_uuid_as_trace_id() {
        assert!(uuid::Uuid::parse_str(&default_trace_id()).is_ok());
    }

    #[test]
    fn deserializing_an_event_should_generate_trace_if_missing() {
        // Arrange
        let json = r#"
{
  "type": "email",
  "created_ms": 1554130814854,
  "payload":{}
}
        "#;

        // Act
        let event: Event = serde_json::from_str(json).expect("should add a trace_id");

        // Assert
        assert!(!event.trace_id.is_empty());
        assert!(uuid::Uuid::parse_str(&event.trace_id).is_ok());
    }

    #[test]
    fn deserializing_an_event_should_generate_trace_if_null() {
        // Arrange
        let json = r#"
{
  "trace_id": null,
  "type": "email",
  "created_ms": 1554130814854,
  "payload":{}
}
        "#;

        // Act
        let event: Event = serde_json::from_str(json).expect("should add a trace_id");

        // Assert
        assert!(!event.trace_id.is_empty());
        assert!(uuid::Uuid::parse_str(&event.trace_id).is_ok());
    }

    #[test]
    fn deserializing_an_event_should_use_trace_if_present() {
        // Arrange
        let json = r#"
{
  "trace_id": "abcdefghilmon",
  "type": "email",
  "created_ms": 1554130814854,
  "payload":{}
}
        "#;

        // Act
        let event: Event = serde_json::from_str(json).expect("should add a trace_id");

        // Assert
        assert_eq!("abcdefghilmon", event.trace_id);
    }

    #[test]
    fn generating_an_event_should_include_trace_id() {
        // Act
        let event = Event::new("hello");

        // Assert
        assert!(!event.trace_id.is_empty());
        assert!(uuid::Uuid::parse_str(&event.trace_id).is_ok());
    }

    #[test]
    fn should_get_event_data_from_value() {
        // Arrange
        let mut payload = Payload::new();
        payload.insert("one-key".to_owned(), Value::String("one-value".to_owned()));
        payload.insert("two-key".to_owned(), Value::String("two-value".to_owned()));
        payload.insert("number".to_owned(), Value::Number(Number::from_f64(999.99).unwrap()));
        payload.insert("bool".to_owned(), Value::Bool(false));

        let event = Event::new_with_payload("my-event-type", payload.clone());
        let created_ms = event.created_ms.to_owned();

        // Act
        let value: Value = json!(event.clone());

        // Assert
        assert_eq!(Some(created_ms), value.created_ms());
        assert_eq!(Some(event.event_type.as_str()), value.event_type());
        assert_eq!(Some(event.trace_id.as_str()), value.trace_id());
        assert_eq!(Some(&payload), value.payload());
        assert_eq!(value.metadata().unwrap(), &Value::Null);
    }

    #[test]
    fn should_create_event_and_add_metadata() {
        // Arrange

        let mut event = json!(Event::default());

        let key_1 = "random_key_1";
        let value_1 = json!(123);

        let key_2 = "random_key_2";
        let value_2 = json!(3.4);

        // Act
        event.add_to_metadata(key_1.to_owned(), value_1.clone()).unwrap();
        event.add_to_metadata(key_2.to_owned(), value_2.clone()).unwrap();

        // Assert
        match event.metadata() {
            Some(Value::Object(payload)) => {
                assert_eq!(2, payload.len());
                assert_eq!(&value_1, payload.get(key_1).unwrap());
                assert_eq!(&value_2, payload.get(key_2).unwrap());
            }
            _ => assert!(false),
        }
    }

    #[test]
    fn should_create_event_and_override_metadata() {
        // Arrange

        let mut event = json!(Event::default());

        let key_1 = "random_key_1";
        let value_1 = json!(123);

        let value_2 = json!(3.4);

        // Act
        event.add_to_metadata(key_1.to_owned(), value_1.clone()).unwrap();
        event.add_to_metadata(key_1.to_owned(), value_2.clone()).unwrap();

        // Assert
        match event.metadata() {
            Some(Value::Object(payload)) => {
                assert_eq!(1, payload.len());
                assert_eq!(&value_2, payload.get(key_1).unwrap());
            }
            _ => assert!(false),
        }
    }

    #[test]
<<<<<<< HEAD
    fn should_remove_undesired_metadata() {
        // Arrange
        let mut event_with_only_tenant_id = Event::new("mytype");
        let mut metadata_teantn_id = serde_json::Map::new();
        metadata_teantn_id.insert(METADATA_TENANT_ID.to_owned(), Value::String("tenantA".parse().unwrap()));
        event_with_only_tenant_id.metadata = Some(metadata_teantn_id);

        let mut event_with_tenant_id_and_other = Event::new("mytype");
        let mut metadata_tenant_id_and_other = serde_json::Map::new();
        metadata_tenant_id_and_other.insert(METADATA_TENANT_ID.to_owned(), Value::String("tenantA".parse().unwrap()));
        metadata_tenant_id_and_other.insert("key2".to_owned(), Value::String("value2".parse().unwrap()));
        event_with_tenant_id_and_other.metadata = Some(metadata_tenant_id_and_other);

        let mut event_with_no_tenant_id = Event::new("mytype");
        let mut metadata_with_no_tenant_id = serde_json::Map::new();
        metadata_with_no_tenant_id.insert("key1".to_owned(), Value::String("value1".parse().unwrap()));
        metadata_with_no_tenant_id.insert("key2".to_owned(), Value::String("value2".parse().unwrap()));
        event_with_no_tenant_id.metadata = Some(metadata_with_no_tenant_id);

        // Act
        event_with_only_tenant_id.remove_undesired_metadata();
        event_with_tenant_id_and_other.remove_undesired_metadata();
        event_with_no_tenant_id.remove_undesired_metadata();

        // Assert
        match event_with_only_tenant_id.metadata {
            None => {assert!(false)}
            Some(metadata) => {
                assert_eq!(0, metadata.len());
            }
        }

        match event_with_tenant_id_and_other.metadata {
            None => {assert!(false)}
            Some(metadata) => {
                assert_eq!(1, metadata.len());
                assert_eq!("value2", metadata.get("key2").unwrap());
            }
        }

        match event_with_no_tenant_id.metadata {
            None => {assert!(false)}
            Some(metadata) => {
                assert_eq!(2, metadata.len());
                assert_eq!("value1", metadata.get("key1").unwrap());
                assert_eq!("value2", metadata.get("key2").unwrap());
            }
        }
=======
    fn get_trace_context_should_return_none_if_metadata_is_none() {
        // Arrange
        let event = Event::default();

        // Act
        let res = event.get_trace_context();

        // Assert
        assert!(res.is_none())
    }

    #[test]
    fn get_trace_context_should_return_none_if_metadata_does_not_contain_trace_context() {
        // Arrange
        let mut event = Event::default();
        let mut metadata = Map::new();
        metadata.insert("some_metadata".to_owned(), Value::Number(Number::from(1)));
        event.metadata = Some(metadata);

        // Act
        let res = event.get_trace_context();

        // Assert
        assert!(res.is_none())
    }

    #[test]
    fn get_trace_context_should_return_empty_context_if_trace_context_is_not_in_correct_format() {
        // Arrange
        let mut event = Event::default();
        let mut trace_context = Map::new();
        trace_context.insert(
            "some_field1".to_owned(),
            Value::String(format!("00-0af7651916cd43dd8448eb211c80319c-b7ad6b7169203331-01")),
        );
        trace_context.insert("some_field2".to_owned(), Value::String("".to_owned()));

        let mut metadata = Map::new();

        metadata.insert("trace_context".to_owned(), Value::Object(trace_context));
        event.metadata = Some(metadata);

        // Act
        let res = event.get_trace_context();
        let trace_id = res.unwrap().span().span_context().trace_id().to_hex();

        // Assert
        assert_eq!(trace_id, "00000000000000000000000000000000".to_owned())
    }

    #[test]
    fn get_trace_context_should_return_trace_context() {
        // Arrange
        let mut event = Event::default();
        let mut trace_context = Map::new();
        let expected_trace_id = "0af7651916cd43dd8448eb211c80319c";
        trace_context.insert(
            "traceparent".to_owned(),
            Value::String(format!("00-{}-b7ad6b7169203331-01", expected_trace_id)),
        );
        trace_context.insert("tracestate".to_owned(), Value::String("".to_owned()));

        let mut metadata = Map::new();

        metadata.insert("trace_context".to_owned(), Value::Object(trace_context));
        event.metadata = Some(metadata);

        // Act
        let res = event.get_trace_context();
        let trace_id = res.unwrap().span().span_context().trace_id().to_hex();

        // Assert
        assert_eq!(trace_id, expected_trace_id.to_owned())
>>>>>>> 27515ad4
    }
}<|MERGE_RESOLUTION|>--- conflicted
+++ resolved
@@ -873,7 +873,6 @@
     }
 
     #[test]
-<<<<<<< HEAD
     fn should_remove_undesired_metadata() {
         // Arrange
         let mut event_with_only_tenant_id = Event::new("mytype");
@@ -900,14 +899,14 @@
 
         // Assert
         match event_with_only_tenant_id.metadata {
-            None => {assert!(false)}
+            None => { assert!(false) }
             Some(metadata) => {
                 assert_eq!(0, metadata.len());
             }
         }
 
         match event_with_tenant_id_and_other.metadata {
-            None => {assert!(false)}
+            None => { assert!(false) }
             Some(metadata) => {
                 assert_eq!(1, metadata.len());
                 assert_eq!("value2", metadata.get("key2").unwrap());
@@ -915,14 +914,16 @@
         }
 
         match event_with_no_tenant_id.metadata {
-            None => {assert!(false)}
+            None => { assert!(false) }
             Some(metadata) => {
                 assert_eq!(2, metadata.len());
                 assert_eq!("value1", metadata.get("key1").unwrap());
                 assert_eq!("value2", metadata.get("key2").unwrap());
             }
         }
-=======
+    }
+
+    #[test]
     fn get_trace_context_should_return_none_if_metadata_is_none() {
         // Arrange
         let event = Event::default();
@@ -996,6 +997,5 @@
 
         // Assert
         assert_eq!(trace_id, expected_trace_id.to_owned())
->>>>>>> 27515ad4
     }
 }