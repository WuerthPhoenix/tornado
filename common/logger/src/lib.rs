<<<<<<< HEAD
use crate::elastic_apm::{
    get_current_service_name, ApiCredentials, ApmTracingConfig,
    DEFAULT_APM_SERVER_CREDENTIALS_FILENAME,
};
use arc_swap::ArcSwap;
=======
use crate::elastic_apm::{get_current_service_name, ApmTracingConfig};
>>>>>>> a62502c4
use serde::{Deserialize, Serialize};
use std::str::FromStr;
use thiserror::Error;
use tracing::subscriber::set_global_default;
use tracing::Subscriber;
use tracing_appender::non_blocking::WorkerGuard;
use tracing_elastic_apm::config::Authorization;
use tracing_subscriber::{fmt::Layer, layer::SubscriberExt, EnvFilter, Registry};
use std::sync::Arc;
use std::sync::atomic::{AtomicBool, Ordering};
use crate::filter::FilteredLayer;

pub mod elastic_apm;

mod filter;

/// Defines the Logger configuration.
#[derive(Debug, Clone, Serialize, Deserialize)]
pub struct LoggerConfig {
    /// Sets the logger [`EnvFilter`].
    /// Valid values: trace, debug, info, warn, error
    /// Example of a valid filter: "warn,my_crate=info,my_crate::my_mod=debug,[my_span]=trace"
    pub level: String,

    /// Determines whether the Logger should print to standard output.
    /// Valid values: true, false
    pub stdout_output: bool,

    // A file path in the file system; if provided, the Logger will append any output to it;
    // otherwise, it will log on the stdout.
    pub file_output_path: Option<String>,

    pub tracing_elastic_apm: Option<ApmTracingConfig>,
}

#[derive(Error, Debug)]
pub enum LoggerError {
    #[error("LoggerConfigurationError: [{message}]")]
    LoggerConfigurationError { message: String },
    #[error("LoggerRuntimeError: [{message}]")]
    LoggerRuntimeError { message: String },
}

impl From<log::SetLoggerError> for LoggerError {
    fn from(error: log::SetLoggerError) -> Self {
        LoggerError::LoggerConfigurationError { message: format!("{}", error) }
    }
}

impl From<std::io::Error> for LoggerError {
    fn from(error: std::io::Error) -> Self {
        LoggerError::LoggerConfigurationError { message: format!("{}", error) }
    }
}

pub struct LogWorkerGuard {
    #[allow(dead_code)]
    file_guard: Option<WorkerGuard>,
    #[allow(dead_code)]
    stdout_guard: Option<WorkerGuard>,

    logger_level: ArcSwap<String>,
    stdout_enabled: Arc<AtomicBool>,
    apm_enabled: Option<Arc<AtomicBool>>,

    reload_handle: tracing_subscriber::reload::Handle<EnvFilter, Registry>,
}

impl LogWorkerGuard {
    pub fn new(
        file_guard: Option<WorkerGuard>,
        stdout_guard: Option<WorkerGuard>,
        logger_level: String,
        stdout_enabled: Arc<AtomicBool>,
        apm_enabled: Option<Arc<AtomicBool>>,
        reload_handle: tracing_subscriber::reload::Handle<EnvFilter, Registry>,
    ) -> Self {
        Self { file_guard, stdout_guard, logger_level: ArcSwap::from(Arc::new(logger_level)), stdout_enabled, apm_enabled, reload_handle }
    }

    pub fn level(&self) -> String {
        self.logger_level.load().as_ref().to_owned()
    }

    /// Reloads the logger global filter
    pub fn set_level<S: Into<String>>(&self, env_filter_str: S) -> Result<(), LoggerError> {
        let filter = env_filter_str.into();
        let env_filter = EnvFilter::from_str(&filter).map_err(|err| {
            LoggerError::LoggerConfigurationError {
                message: format!(
                    "Cannot parse the logger level: [{}]. err: {:?}",
                    filter, err
                ),
            }
        })?;
        self.reload_handle.reload(env_filter).map_err(|err| LoggerError::LoggerConfigurationError {
            message: format!("Cannot reload the logger configuration. err: {:?}", err),
        })?;

        self.logger_level.store(Arc::new(filter));

        Ok(())
    }

    pub fn stdout_enabled(&self) -> bool {
        self.stdout_enabled.load(Ordering::Relaxed)
    }

    pub fn set_stdout_enabled(&self, enabled: bool) {
        self.stdout_enabled.store(enabled, Ordering::Relaxed)
    }

    pub fn apm_enabled(&self) -> bool {
        self.apm_enabled.as_ref().map(|val| val.load(Ordering::Relaxed)).unwrap_or(false)
    }

    pub fn set_apm_enabled(&self, enabled: bool) -> Result<(), LoggerError> {
        self.apm_enabled.as_ref().ok_or_else(|| LoggerError::LoggerConfigurationError {
            message: format!("Cannot enable/disable the apm logger because it is not configured."),
        }).map(|apm_enabled| apm_enabled.store(enabled, Ordering::Relaxed))
    }
}

/// Configures the underlying logger implementation and activates it.
<<<<<<< HEAD
pub fn setup_logger(
    logger_config: &LoggerConfig,
    config_dir: &str,
) -> Result<LogWorkerGuard, LoggerError> {
    let logger_level = ArcSwap::new(Arc::new(logger_config.level.to_owned()));
=======
pub fn setup_logger(logger_config: &LoggerConfig) -> Result<LogWorkerGuard, LoggerError> {
>>>>>>> a62502c4
    let env_filter = EnvFilter::from_str(&logger_config.level).map_err(|err| {
        LoggerError::LoggerConfigurationError {
            message: format!(
                "Cannot parse the logger level: [{}]. err: {:?}",
                logger_config.level, err
            ),
        }
    })?;

    let (reloadable_env_filter, reloadable_env_filter_handle) =
        tracing_subscriber::reload::Layer::new(env_filter);

    let (file_subscriber, file_guard) = if let Some(file_output) = &logger_config.file_output_path {
        let (dir, filename) = path_to_dir_and_filename(file_output)?;
        let file_appender = tracing_appender::rolling::never(dir, filename);

        let (non_blocking, guard) = tracing_appender::non_blocking(file_appender);

        (Some(Layer::new().with_ansi(false).with_writer(non_blocking)), Some(guard))
    } else {
        (None, None)
    };

    let stdout_enabled = Arc::new(AtomicBool::new(logger_config.stdout_output));

    let (stdout_subscriber, stdout_guard) = {
        let (non_blocking, stdout_guard) = tracing_appender::non_blocking(std::io::stdout());

        let stdout_enabled = stdout_enabled.clone();

        (FilteredLayer::new(
            Layer::new().with_ansi(false).with_writer(non_blocking),
            move |_metadata, _ctx| {
                stdout_enabled.load(Ordering::Relaxed)
            },
        ), Some(stdout_guard))
    };


    let mut apm_enabled = None;

    let apm_layer = if let Some(apm_tracing_config) = logger_config.tracing_elastic_apm.clone() {
        let mut apm_config =
            tracing_elastic_apm::config::Config::new(apm_tracing_config.apm_server_url.clone());
        apm_config = if let Some(apm_server_api_credentials) =
            apm_tracing_config.apm_server_api_credentials
        {
            apm_config.with_authorization(Authorization::ApiKey(apm_server_api_credentials.into()))
        } else {
            apm_config
        };
        let apm_layer = tracing_elastic_apm::new_layer(get_current_service_name()?, apm_config);
        let enabled = Arc::new(AtomicBool::new(true));
        apm_enabled = Some(enabled.clone());

        Some(FilteredLayer::new(
            apm_layer,
            move |_metadata, _ctx| {
                enabled.load(Ordering::Relaxed)
            },
        ))

    } else {
        None
    };

    let subscriber = tracing_subscriber::registry()
        .with(reloadable_env_filter)
        .with(file_subscriber)
        .with(stdout_subscriber)
        .with(apm_layer);

    set_global_logger(subscriber)?;

    Ok(LogWorkerGuard { file_guard, stdout_guard, logger_level, reload_handle: reloadable_env_filter_handle, stdout_enabled, apm_enabled })
}

fn path_to_dir_and_filename(full_path: &str) -> Result<(String, String), LoggerError> {
    let full_path = full_path.replace(r#"\"#, "/");
    if let Some(last_separator_index) = full_path.rfind('/') {
        Ok((
            full_path[0..last_separator_index + 1].to_owned(),
            full_path[last_separator_index + 1..full_path.len()].to_owned(),
        ))
    } else {
        Err(LoggerError::LoggerConfigurationError {
            message: format!("Output file format [{}] is wrong", full_path),
        })
    }
}

fn set_global_logger<S>(subscriber: S) -> Result<(), LoggerError>
where
    S: Subscriber + Send + Sync + 'static,
{
    tracing_log::LogTracer::init().map_err(|err| LoggerError::LoggerConfigurationError {
        message: format!("Cannot start the logger LogTracer. err: {:?}", err),
    })?;
    set_global_default(subscriber).map_err(|err| LoggerError::LoggerConfigurationError {
        message: format!("Cannot start the logger. err: {:?}", err),
    })
}

#[cfg(test)]
mod test {
    use super::*;

    #[test]
    fn should_split_the_file_path() {
        assert_eq!(
            ("/tmp/hello/".to_owned(), "filename".to_owned()),
            path_to_dir_and_filename("/tmp/hello/filename").unwrap()
        );
        assert_eq!(
            ("/".to_owned(), "log_output.log".to_owned()),
            path_to_dir_and_filename("/log_output.log").unwrap()
        );
        assert_eq!(
            ("/tmp/".to_owned(), "log_output.log".to_owned()),
            path_to_dir_and_filename("/tmp/log_output.log").unwrap()
        );
        assert_eq!(
            ("//tmp///".to_owned(), "log_output.log".to_owned()),
            path_to_dir_and_filename("//tmp///log_output.log").unwrap()
        );
        assert_eq!(
            (
                "/neteye/shared/tornado_rsyslog_collector/log/".to_owned(),
                "tornado_rsyslog_collector.log".to_owned()
            ),
            path_to_dir_and_filename(
                "/neteye/shared/tornado_rsyslog_collector/log/tornado_rsyslog_collector.log"
            )
            .unwrap()
        );
        assert_eq!(
            ("/tmp/hello/".to_owned(), "filename".to_owned()),
            path_to_dir_and_filename(r#"/tmp\hello/filename"#).unwrap()
        );
        assert_eq!(
            ("c:/windows/some/".to_owned(), "filename.txt".to_owned()),
            path_to_dir_and_filename(r#"c:\windows\some\filename.txt"#).unwrap()
        );
    }

    #[test]
    fn log_worker_guard_should_set_stdoud_enabled() {
        // Arrange
        let env_filter = EnvFilter::from_str("info").unwrap();
        let logger_level = ArcSwap::new(Arc::new("info".to_owned()));

        let guard = LogWorkerGuard {
            apm_enabled: None,
            stdout_enabled: AtomicBool::new(true).into(),
            file_guard: None,
            logger_level,
            stdout_guard: None,
            reload_handle: tracing_subscriber::reload::Layer::new(env_filter).1,
        };

        // Act
        guard.set_stdout_enabled(true);
        assert!(guard.stdout_enabled());

        guard.set_stdout_enabled(false);
        assert!(!guard.stdout_enabled());
    }

    #[test]
    fn log_worker_guard_should_set_apm_enabled() {
        // Arrange
        let env_filter = EnvFilter::from_str("info").unwrap();
        let logger_level = ArcSwap::new(Arc::new("info".to_owned()));


        let guard = LogWorkerGuard {
            apm_enabled: Some(AtomicBool::new(true).into()),
            stdout_enabled: AtomicBool::new(true).into(),
            logger_level,
            file_guard: None,
            stdout_guard: None,
            reload_handle: tracing_subscriber::reload::Layer::new(env_filter).1,
        };

        // Act
        guard.set_apm_enabled(true).unwrap();
        assert!(guard.apm_enabled());

        guard.set_apm_enabled(false).unwrap();
        assert!(!guard.apm_enabled());
    }

    #[test]
    fn log_worker_guard_should_fail_if_set_apm_enabled_without_config() {
        // Arrange
        let env_filter = EnvFilter::from_str("info").unwrap();
        let logger_level = ArcSwap::new(Arc::new("info".to_owned()));

        let guard = LogWorkerGuard {
            apm_enabled: None,
            stdout_enabled: AtomicBool::new(true).into(),
            logger_level,
            file_guard: None,
            stdout_guard: None,
            reload_handle: tracing_subscriber::reload::Layer::new(env_filter).1,
        };

        // Act
        assert!(guard.set_apm_enabled(true).is_err());
    }

    #[test]
    fn log_worker_guard_should_set_logger_level() {
        // Arrange
        let env_filter = EnvFilter::from_str("info").unwrap();
        let logger_level = ArcSwap::new(Arc::new("info".to_owned()));
        let (reloadable_env_filter, reloadable_env_filter_handle) =
            tracing_subscriber::reload::Layer::new(env_filter);

        let _subscriber = tracing_subscriber::registry()
        .with(reloadable_env_filter);

        let guard = LogWorkerGuard {
            apm_enabled: None,
            stdout_enabled: AtomicBool::new(true).into(),
            file_guard: None,
            logger_level,
            stdout_guard: None,
            reload_handle: reloadable_env_filter_handle,
        };

        // Act
        assert_eq!("info", &guard.level());

        assert!(guard.set_level("debug").is_ok());
        assert_eq!("debug", &guard.level());

        assert!(guard.set_level("NOT_VALID_FILTER,,==::!$&%$££$%").is_err());
        assert_eq!("debug", &guard.level());
    }

    #[test]
    fn split_the_file_path_should_file_if_directory_is_not_present() {
        assert!(path_to_dir_and_filename("filename").is_err());
    }
}<|MERGE_RESOLUTION|>--- conflicted
+++ resolved
@@ -1,12 +1,5 @@
-<<<<<<< HEAD
-use crate::elastic_apm::{
-    get_current_service_name, ApiCredentials, ApmTracingConfig,
-    DEFAULT_APM_SERVER_CREDENTIALS_FILENAME,
-};
+use crate::elastic_apm::{get_current_service_name, ApmTracingConfig};
 use arc_swap::ArcSwap;
-=======
-use crate::elastic_apm::{get_current_service_name, ApmTracingConfig};
->>>>>>> a62502c4
 use serde::{Deserialize, Serialize};
 use std::str::FromStr;
 use thiserror::Error;
@@ -131,15 +124,10 @@
 }
 
 /// Configures the underlying logger implementation and activates it.
-<<<<<<< HEAD
 pub fn setup_logger(
     logger_config: &LoggerConfig,
-    config_dir: &str,
 ) -> Result<LogWorkerGuard, LoggerError> {
     let logger_level = ArcSwap::new(Arc::new(logger_config.level.to_owned()));
-=======
-pub fn setup_logger(logger_config: &LoggerConfig) -> Result<LogWorkerGuard, LoggerError> {
->>>>>>> a62502c4
     let env_filter = EnvFilter::from_str(&logger_config.level).map_err(|err| {
         LoggerError::LoggerConfigurationError {
             message: format!(
