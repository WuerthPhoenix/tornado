--- conflicted
+++ resolved
@@ -134,18 +134,11 @@
             Err(ExecutorError::IcingaObjectAlreadyExistingError { message: format!("DirectorExecutor - Icinga Director API returned an error, object seems to be already existing. Response status: {}. Response body: {}", response_status, response_body ) })
         } else if !response_status.is_success() {
             Err(ExecutorError::ActionExecutionError {
-<<<<<<< HEAD
+                can_retry: true,
                 message: format!(
                     "DirectorExecutor API returned an error. Response status: {}. Response body: {}", response_status, response_body
                 ),
             })
-=======
-                can_retry: true,
-                    message: format!(
-                        "DirectorExecutor API returned an error. Response status: {}. Response body: {}", response_status, response_body
-                    ),
-                })
->>>>>>> b82fa5f1
         } else {
             debug!(
                 "DirectorExecutor API request completed successfully. Response body: {}",
