--- conflicted
+++ resolved
@@ -113,10 +113,6 @@
         let monitoring_sub_actions = monitoring_action.to_sub_actions().unwrap();
         let smart_monitoring_sub_actions = smart_monitoring_action.build_sub_actions().unwrap();
         assert_eq!(monitoring_sub_actions.0.name, smart_monitoring_sub_actions.0.name);
-<<<<<<< HEAD
-        assert!(monitoring_sub_actions.0.payload.unwrap().iter().all(|(key, value)| value
-            == smart_monitoring_sub_actions.0.payload.unwrap().get(key).unwrap()));
-=======
         assert!(monitoring_sub_actions
             .0
             .payload
@@ -125,7 +121,6 @@
             .all(|(key, value)| key.eq("execution_start")
                 || key.eq("execution_end")
                 || value == smart_monitoring_sub_actions.0.payload.unwrap().get(key).unwrap()));
->>>>>>> e377955d
         assert_eq!(monitoring_sub_actions.1, smart_monitoring_sub_actions.1);
         assert_eq!(monitoring_sub_actions.2, smart_monitoring_sub_actions.2);
     }
