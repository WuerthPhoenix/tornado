--- conflicted
+++ resolved
@@ -22,7 +22,7 @@
 - The Icinga2 executor
 - The script executor
 
-Each component is wrapped in a dedicated _actix_ actor.
+Each component is wrapped in a dedicated actix actor.
 
 This configuration is only one of many possible configurations. Each component has been developed
 as an independent library, allowing for greater flexibility in deciding whether and how to use it.
@@ -52,7 +52,6 @@
   The default path is _/etc/tornado_.
 - __rules-dir__:  The folder where the Rules are saved in JSON format;
   this folder is relative to `config_dir`. The default value is _/rules.d/_.
-<<<<<<< HEAD
 - __event-socket-ip__:  The IP address where Tornado will listen for incoming events.
   The default address is _127.0.0.1_.
 - __event-socket-port__:  The port where Tornado will listen for incoming events.
@@ -61,15 +60,8 @@
   The default address is _127.0.0.1_.
 - __snmptrapd-socket-port__:  The port where Tornado will listen for incoming snmptrapd events.
   The default port is _4748_.
-=======
-- __uds-path__:  The Unix Socket path where Tornado will listen for incoming events.
-  By default it is _/var/run/tornado/tornado.sock_.
-- __snmptrapd-uds-path__:  The Unix Socket path where Tornado will listen for incoming snmptrapd
-  events. By default it is _/var/run/tornado/tornado_snmptrapd.sock_.
->>>>>>> d19ab284
-
-More information about the logger configuration is available
-[here](../../../common/logger/doc/README.md).
+
+More information about the logger configuration is available [here](../../../common/logger/doc/README.md).
 
 An example of a full startup command is:
 ```bash
@@ -84,14 +76,9 @@
 In this case the Engine:
 - Logs to standard output at the _debug_ level
 - Reads the configuration from the _./tornado/engine/config_ directory
-<<<<<<< HEAD
-- Searches for Rules definitions in the _./tornado/engine/config/rules.d_ directory
-- Opens two TCP ports at _0.0.0.0:12345_ and _0.0.0.0:67890_ for receiving,
-=======
 - Searches for Filter and Rule definitions in the _./tornado/engine/config/rules.d_ directory
   in order to build the processing tree
-- Creates two UDS sockets at _/tmp/tornado_ and _/tmp/tornado_snmptrapd_ for receiving,
->>>>>>> d19ab284
+- Opens two TCP ports at _0.0.0.0:12345_ and _0.0.0.0:67890_ for receiving,
   respectively, the Event and Snmptrapd inputs
 
 
