--- conflicted
+++ resolved
@@ -69,20 +69,13 @@
 ```
 
 In this case Tornado:
-<<<<<<< HEAD
-- logs to standard output at debug level
-- reads the configuration from the _./tornado/tornado/config_ directory,
-- searches for Rules definitions in the _./tornado/tornado/config/rules.d_ directory,
-- creates two UDS sockets at _/tmp/tornado_ and _/tmp/tornado_snmptrapd_ for receiving,
-  respectively, the Event and Snmptrapd inputs.     
-=======
 - Logs to standard output at the _debug_ level
 - Reads the configuration from the _./tornado/tornado/config_ directory
+- Searches for Rules definitions in the _./tornado/tornado/config/rules.d_ directory
 - Creates two UDS sockets at _/tmp/tornado_ and _/tmp/tornado_snmptrapd_ for receiving,
   respectively, the Event and Snmptrapd inputs  
 
 
->>>>>>> 51c08d29
 
 ### Structure and Configuration: The JSON Collector
 
