--- conflicted
+++ resolved
@@ -1,9 +1,6 @@
 # Archive Executor
 
-<<<<<<< HEAD
 An executor that writes the Events from the received Actions to a file.
-=======
-The archive executor logs incoming events to the file system.
 
 
 
@@ -109,5 +106,4 @@
 ```paths``` configuration, or it is not possible to resolve all path parameters, then the event
 will not be archived.   Instead, the archiver will return an error.
 
-The event from the payload is written into the log file in json format, one event per line.
->>>>>>> a4a19e67
+The event from the payload is written into the log file in json format, one event per line.