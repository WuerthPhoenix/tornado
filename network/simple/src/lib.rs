--- conflicted
+++ resolved
@@ -58,19 +58,11 @@
 
         let action = ActionMessage {
             span: Span::current(),
-            action: Arc::new(Action {
-                trace_id: None,
-                id: String::from(action_id),
-                payload: Map::new(),
-            }),
+            action: Arc::new(Action { id: String::from(action_id), payload: Map::new() }),
         };
 
         // Act
-<<<<<<< HEAD
-        bus.publish_action(Action { id: String::from(action_id), payload: Map::new() });
-=======
         bus.publish_action(action);
->>>>>>> b3de9fc0
 
         // Assert
         let value = &*received.lock().unwrap();
